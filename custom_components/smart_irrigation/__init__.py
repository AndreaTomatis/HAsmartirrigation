"""The Smart Irrigation Integration."""

import contextlib
import datetime
from datetime import timedelta
import logging
import re
import statistics

from homeassistant.components.sensor import DOMAIN as PLATFORM
from homeassistant.config_entries import ConfigEntry
from homeassistant.const import (
    CONF_ELEVATION,
    CONF_LATITUDE,
    CONF_LONGITUDE,
    STATE_UNAVAILABLE,
    STATE_UNKNOWN,
)
from homeassistant.core import (
    Event,
    EventStateChangedData,
    HomeAssistant,
    asyncio,
    callback,
)
from homeassistant.helpers import (
    config_validation as cv,
    device_registry as dr,
    entity_registry as er,
)
from homeassistant.helpers.aiohttp_client import async_get_clientsession
from homeassistant.helpers.dispatcher import (
    async_dispatcher_connect,
    async_dispatcher_send,
)
from homeassistant.helpers.event import (
    async_call_later,
    async_track_state_change_event,
    async_track_sunrise,
    async_track_time_change,
    async_track_time_interval,
)
from homeassistant.helpers.update_coordinator import DataUpdateCoordinator
from homeassistant.util.unit_system import METRIC_SYSTEM

from . import const
from .helpers import (
    altitudeToPressure,
    check_time,
    convert_between,
    convert_list_to_dict,
    convert_mapping_to_metric,
    loadModules,
    relative_to_absolute_pressure,
)
from .localize import localize
from .panel import async_register_panel, async_unregister_panel
from .store import async_get_registry
from .weathermodules.OWMClient import OWMClient
from .weathermodules.PirateWeatherClient import PirateWeatherClient
from .websockets import async_register_websockets

_LOGGER = logging.getLogger(__name__)

CONFIG_SCHEMA = cv.config_entry_only_config_schema(const.DOMAIN)


async def async_setup(hass: HomeAssistant, config):
    """Track states and offer events for sensors."""
    # this did not work. Users will have to reload the integration / i.e. restart HA if they make this change.
    # listener for core config changes (for unit changes)
    # hass.bus.listen("core_config_updated", handle_core_config_change)
    return True


async def async_setup_entry(hass: HomeAssistant, entry: ConfigEntry):
    """Set up Smart Irrigation from a config entry."""
    session = async_get_clientsession(hass)

    store = await async_get_registry(hass)
    # store Weather Service info in hass.data
    hass.data.setdefault(const.DOMAIN, {})
    # load store info into hass.data[const.DOMAIN]
    config = await store.async_get_config()
    hass.data[const.DOMAIN][const.CONF_USE_WEATHER_SERVICE] = config.get(
        const.CONF_USE_WEATHER_SERVICE, const.CONF_DEFAULT_USE_WEATHER_SERVICE
    )
    hass.data[const.DOMAIN][const.CONF_WEATHER_SERVICE] = config.get(
        const.CONF_WEATHER_SERVICE, const.CONF_DEFAULT_WEATHER_SERVICE
    )

    # check the entry to see if it matches up, if not, set it.
    if const.CONF_USE_WEATHER_SERVICE in entry.data:
        hass.data[const.DOMAIN][const.CONF_USE_WEATHER_SERVICE] = entry.data.get(
            const.CONF_USE_WEATHER_SERVICE
        )
        if hass.data[const.DOMAIN][const.CONF_USE_WEATHER_SERVICE]:
            if const.CONF_WEATHER_SERVICE in entry.data:
                hass.data[const.DOMAIN][const.CONF_WEATHER_SERVICE] = entry.data.get(
                    const.CONF_WEATHER_SERVICE
                )
            if const.CONF_WEATHER_SERVICE_API_KEY in entry.data:
                hass.data[const.DOMAIN][const.CONF_WEATHER_SERVICE_API_KEY] = (
                    entry.data.get(const.CONF_WEATHER_SERVICE_API_KEY).strip()
                )
            hass.data[const.DOMAIN][const.CONF_WEATHER_SERVICE_API_VERSION] = (
                entry.data.get(const.CONF_WEATHER_SERVICE_API_VERSION)
            )
    # check for OWM config and migrate accordingly
    if entry.data.get("use_owm"):
        if "owm_api_key" in entry.data:
            hass.data[const.DOMAIN][const.CONF_WEATHER_SERVICE_API_KEY] = entry.data[
                "owm_api_key"
            ]
    # logic here is: if options are set that do not agree with the data settings, use the options
    # handle options flow data
    if const.CONF_USE_WEATHER_SERVICE in entry.options and entry.options.get(
        const.CONF_USE_WEATHER_SERVICE
    ) != entry.data.get(const.CONF_USE_WEATHER_SERVICE):
        hass.data[const.DOMAIN][const.CONF_USE_WEATHER_SERVICE] = entry.options.get(
            const.CONF_USE_WEATHER_SERVICE
        )
        if const.CONF_WEATHER_SERVICE in entry.options:
            hass.data[const.DOMAIN][const.CONF_WEATHER_SERVICE] = entry.options.get(
                const.CONF_WEATHER_SERVICE
            )
        if const.CONF_WEATHER_SERVICE_API_KEY in entry.options:
            hass.data[const.DOMAIN][const.CONF_WEATHER_SERVICE_API_KEY] = (
                entry.options.get(const.CONF_WEATHER_SERVICE_API_KEY)
            )
            if hass.data[const.DOMAIN][const.CONF_WEATHER_SERVICE_API_KEY] is not None:
                hass.data[const.DOMAIN][const.CONF_WEATHER_SERVICE_API_KEY] = hass.data[
                    const.DOMAIN
                ][const.CONF_WEATHER_SERVICE_API_KEY].strip()
        if const.CONF_WEATHER_SERVICE_API_VERSION in entry.options:
            hass.data[const.DOMAIN][const.CONF_WEATHER_SERVICE_API_VERSION] = (
                entry.options.get(const.CONF_WEATHER_SERVICE_API_VERSION)
            )

    # Removed because of addition of other weather services than OWM
    # check if API version is 2.5, force it to be 3.0. API keys should still be valid.
    # if const.CONF_WEATHER_SERVICE_API_VERSION in hass.data[const.DOMAIN]:
    #    if hass.data[const.DOMAIN][const.CONF_WEATHER_SERVICE_API_VERSION] == "2.5":
    #        hass.data[const.DOMAIN][const.CONF_WEATHER_SERVICE_API_VERSION] = "3.0"
    coordinator = SmartIrrigationCoordinator(hass, session, entry, store)

    device_registry = dr.async_get(hass)
    device_registry.async_get_or_create(
        config_entry_id=entry.entry_id,
        identifiers={(const.DOMAIN, coordinator.id)},
        name=const.NAME,
        model=const.NAME,
        sw_version=const.VERSION,
        manufacturer=const.MANUFACTURER,
    )

    hass.data[const.DOMAIN]["coordinator"] = coordinator
    hass.data[const.DOMAIN]["zones"] = {}

    # make sure we capture the use_owm state
    store.async_update_config(
        {const.CONF_USE_WEATHER_SERVICE: coordinator.use_weather_service}
    )

    if entry.unique_id is None:
        await hass.config_entries.async_update_entry(
            entry, unique_id=coordinator.id, data={}
        )

    _LOGGER.info("Calling async_forward_entry_setups")
    await hass.config_entries.async_forward_entry_setups(entry, [PLATFORM])
    _LOGGER.info("Finished calling async_forward_entry_setups")
    # update listener for options flow
    entry.async_on_unload(entry.add_update_listener(options_update_listener))

    # Register the panel (frontend)
    await async_register_panel(hass)

    # Websocket support
    await async_register_websockets(hass)

    # Register custom services
    register_services(hass)

    # Finish up by setting factory defaults if needed for zones, mappings and modules
    await store.set_up_factory_defaults()

    await coordinator.update_subscriptions()
    return True


async def options_update_listener(hass: HomeAssistant, config_entry):
    """Handle options update."""
    # copy the api key and version to the hass data
    if const.DOMAIN in hass.data:
        hass.data[const.DOMAIN][const.CONF_USE_WEATHER_SERVICE] = (
            config_entry.options.get(const.CONF_USE_WEATHER_SERVICE)
        )
        if hass.data[const.DOMAIN][const.CONF_USE_WEATHER_SERVICE]:
            if const.CONF_WEATHER_SERVICE in config_entry.options:
                hass.data[const.DOMAIN][const.CONF_WEATHER_SERVICE] = (
                    config_entry.options.get(const.CONF_WEATHER_SERVICE)
                )
            if const.CONF_WEATHER_SERVICE_API_KEY in config_entry.options:
                hass.data[const.DOMAIN][const.CONF_WEATHER_SERVICE_API_KEY] = (
                    config_entry.options.get(const.CONF_WEATHER_SERVICE_API_KEY).strip()
                )
            hass.data[const.DOMAIN][const.CONF_WEATHER_SERVICE_API_VERSION] = (
                config_entry.options.get(const.CONF_WEATHER_SERVICE_API_VERSION)
            )
        else:
            hass.data[const.DOMAIN][const.CONF_WEATHER_SERVICE] = None
            hass.data[const.DOMAIN][const.CONF_WEATHER_SERVICE_API_KEY] = None
            hass.data[const.DOMAIN][const.CONF_WEATHER_SERVICE_API_VERSION] = None
        await hass.config_entries.async_reload(config_entry.entry_id)


async def async_unload_entry(hass: HomeAssistant, entry):
    """Unload Smart Irrigation config entry."""
    unload_ok = all(
        await asyncio.gather(
            *[hass.config_entries.async_forward_entry_unload(entry, PLATFORM)]
        )
    )
    if not unload_ok:
        return False

    async_unregister_panel(hass)
    coordinator = hass.data[const.DOMAIN]["coordinator"]
    await coordinator.async_unload()
    return True


async def async_remove_entry(hass: HomeAssistant, entry):
    """Remove Smart Irrigation config entry."""
    async_unregister_panel(hass)
    if const.DOMAIN in hass.data:
        if "coordinator" in hass.data[const.DOMAIN]:
            coordinator = hass.data[const.DOMAIN]["coordinator"]
            await coordinator.async_delete_config()
        del hass.data[const.DOMAIN]


class SmartIrrigationError(Exception):
    """Exception raised for errors in the Smart Irrigation integration."""


class SmartIrrigationCoordinator(DataUpdateCoordinator):
    """Define an object to hold Smart Irrigation device."""

    def __init__(self, hass: HomeAssistant, session, entry, store) -> None:
        """Initialize."""
        self.id = entry.unique_id
        self.hass = hass
        self.entry = entry
        self.store = store
        self.use_weather_service = hass.data[const.DOMAIN][
            const.CONF_USE_WEATHER_SERVICE
        ]

        self.weather_service = hass.data[const.DOMAIN].get(
            const.CONF_WEATHER_SERVICE, None
        )
        self._WeatherServiceClient = None
        if self.use_weather_service:
            if self.weather_service == const.CONF_WEATHER_SERVICE_OWM:
                self._WeatherServiceClient = OWMClient(
                    api_key=hass.data[const.DOMAIN][const.CONF_WEATHER_SERVICE_API_KEY],
                    api_version=hass.data[const.DOMAIN].get(
                        const.CONF_WEATHER_SERVICE_API_VERSION
                    ),
                    latitude=self.hass.config.as_dict().get(CONF_LATITUDE),
                    longitude=self.hass.config.as_dict().get(CONF_LONGITUDE),
                    elevation=self.hass.config.as_dict().get(CONF_ELEVATION),
                )
            elif self.weather_service == const.CONF_WEATHER_SERVICE_PW:
                self._WeatherServiceClient = PirateWeatherClient(
                    api_key=hass.data[const.DOMAIN][const.CONF_WEATHER_SERVICE_API_KEY],
                    api_version="1",
                    latitude=self.hass.config.as_dict().get(CONF_LATITUDE),
                    longitude=self.hass.config.as_dict().get(CONF_LONGITUDE),
                    elevation=self.hass.config.as_dict().get(CONF_ELEVATION),
                )
        self._subscriptions = []

        self._subscriptions.append(
            async_dispatcher_connect(
                hass,
                const.DOMAIN + "_platform_loaded",
                self.setup_SmartIrrigation_entities,
            )
        )
        self._track_auto_calc_time_unsub = None
        self._track_auto_update_time_unsub = None
        self._track_auto_clear_time_unsub = None
        self._track_sunrise_event_unsub = None
        self._track_midnight_time_unsub = None
        # set up auto calc time and auto update time from data
        the_config = self.store.get_config()
        the_config[const.CONF_USE_WEATHER_SERVICE] = self.use_weather_service
        the_config[const.CONF_WEATHER_SERVICE] = self.weather_service
        if the_config[const.CONF_AUTO_UPDATE_ENABLED]:
            hass.loop.create_task(self.set_up_auto_update_time(the_config))
        if the_config[const.CONF_AUTO_CALC_ENABLED]:
            hass.loop.create_task(self.set_up_auto_calc_time(the_config))
        if the_config[const.CONF_AUTO_CLEAR_ENABLED]:
            hass.loop.create_task(self.set_up_auto_clear_time(the_config))
        if the_config[const.START_EVENT_FIRED_TODAY]:
            self._start_event_fired_today = True
        else:
            self._start_event_fired_today = False

        # WIP v2024.6.X:
        # experiment with subscriptions on sensors
        self._sensor_subscriptions = []
        self._sensors_to_subscribe_to = []

        # set up sunrise tracking
        _LOGGER.debug("calling register start event from init")
        asyncio.create_task(self.register_start_event())

        # set up midnight tracking
        self._track_midnight_time_unsub = async_track_time_change(
            hass, self._reset_event_fired_today, 0, 0, 0
        )

        super().__init__(hass, _LOGGER, name=const.DOMAIN)

    async def setup_SmartIrrigation_entities(self):  # noqa: D102
        zones = await self.store.async_get_zones()

        for zone in zones:
            # self.async_create_zone(zone)
            async_dispatcher_send(self.hass, const.DOMAIN + "_register_entity", zone)

    async def async_update_config(self, data):  # noqa: D102
        _LOGGER.debug(f"[async_update_config]: config changed: {data}")
        # handle auto calc changes
        await self.set_up_auto_calc_time(data)
        # handle auto update changes, includings updating OWMClient cache settings
        await self.set_up_auto_update_time(data)
        # handle auto clear changes
        await self.set_up_auto_clear_time(data)
        self.store.async_update_config(data)
        async_dispatcher_send(self.hass, const.DOMAIN + "_config_updated")

    async def set_up_auto_update_time(self, data):  # noqa: D102
        # WIP v2024.6.X:
        # experiment to use subscriptions to catch all updates instead of just on a time schedule
        await self.update_subscriptions()
        if data[const.CONF_AUTO_UPDATE_ENABLED]:
            # CONF_AUTO_UPDATE_SCHEDULE: minute, hour, day
            # CONF_AUTO_UPDATE_INTERVAL: X
            # CONF_AUTO_UPDATE_TIME: first update time
            # 2023.9.0-beta14 experiment: ignore auto update time. Instead do a delay?

            # if check_time(data[const.CONF_AUTO_UPDATE_TIME]):
            # first auto update time is valid
            # update only the actual changed value: auto update time
            #    timesplit = data[const.CONF_AUTO_UPDATE_TIME].split(":")
            #    if self._track_auto_update_time_unsub:
            #        self._track_auto_update_time_unsub()
            #    self._track_auto_update_time_unsub = async_track_time_change(
            #        self.hass,
            #        self._async_track_update_time,
            #        hour=timesplit[0],
            #        minute=timesplit[1],
            #        second=0
            #    )
            #    _LOGGER.info("Scheduled auto update first time update for {}".format(data[const.CONF_AUTO_UPDATE_TIME]))
            # else:
            #    _LOGGER.warning("Schedule auto update time is not valid: {}".format(data[const.CONF_AUTO_UPDATE_TIME]))
            #    raise ValueError("Time is not a valid time")
            # call update track time after waiting [update_delay] seconds

            delay = 0
            if const.CONF_AUTO_UPDATE_DELAY in data:
                if int(data[const.CONF_AUTO_UPDATE_DELAY]) > 0:
                    delay = int(data[const.CONF_AUTO_UPDATE_DELAY])
                    _LOGGER.info("Delaying auto update with %s seconds", delay)
            async_call_later(
                self.hass, timedelta(seconds=delay), self.track_update_time
            )
        elif self._track_auto_update_time_unsub:
            self._track_auto_update_time_unsub()
            self._track_auto_update_time_unsub = None
            self.store.async_update_config(data)

    async def update_subscriptions(self):
        """Update sensor subscriptions for Smart Irrigation coordinator."""
        # subscribe to all sensors
        self._sensors_to_subscribe_to = await self.get_sensors_to_subscribe_to()

        # WIP v2024.6.X: move to subscriptions
        # remove all existing sensor subscriptions
        _LOGGER.debug("[update_subscriptions]: removing all sensor subscriptions")
        for s in self._sensor_subscriptions:
            with contextlib.suppress(Exception):
                s()

        if self._sensors_to_subscribe_to is not None:
            for s in self._sensors_to_subscribe_to:
                _LOGGER.debug(f"[update_subscriptions]: subscribing to {s}")
                self._sensor_subscriptions.append(
                    async_track_state_change_event(
                        self.hass,
                        s,
                        self.async_sensor_state_changed,
                    )
                )

    async def get_sensors_to_subscribe_to(self):
        """Return a list of sensor entity IDs to subscribe to for state changes."""
        zones = await self.store.async_get_zones()
        mappings = await self._get_unique_mappings_for_automatic_zones(zones)
        sensors_to_subscribe_to = []
        # loop over the mappings and store sensor data
        for mapping_id in mappings:
            (
                owm_in_mapping,
                sensor_in_mapping,
                static_in_mapping,
            ) = self.check_mapping_sources(mapping_id=mapping_id)
            mapping = self.store.get_mapping(mapping_id)
            _LOGGER.debug(f"[get_sensors_to_subscribe_to]: mapping {mapping_id}: {mapping[const.MAPPING_MAPPINGS]}")
            if sensor_in_mapping:
                for key, the_map in mapping[const.MAPPING_MAPPINGS].items():
                    _LOGGER.debug(
                        f"[get_sensors_to_subscribe_to]: {key} {the_map}"
                    )
                    if not isinstance(the_map, str):
                        if the_map.get(
                            const.MAPPING_CONF_SOURCE
                        ) == const.MAPPING_CONF_SOURCE_SENSOR and the_map.get(
                            const.MAPPING_CONF_SENSOR
                        ):
                            # this mapping maps to a sensor, so retrieve its value from HA
                            if (
                                the_map.get(const.MAPPING_CONF_SENSOR)
                                not in sensors_to_subscribe_to
                            ):
                                sensors_to_subscribe_to.append(
                                    the_map.get(const.MAPPING_CONF_SENSOR)
                                )
                            else:
                                _LOGGER.debug(
                                    "[get_sensors_to_subscribe_to]: already added"
                                )
                        else:
                            _LOGGER.debug(
                                "[get_sensors_to_subscribe_to]: not mapped to a sensor"
                            )
                    else:
                        _LOGGER.debug("[get_sensors_to_subscribe_to]: the_map is a str, skipping")
            else:
                _LOGGER.debug("[get_sensors_to_subscribe_to]: sensor not in mapping")

        return sensors_to_subscribe_to

    async def async_sensor_state_changed(
        self, event: Event[EventStateChangedData]
    ) -> None:  # old signature: entity, old_state, new_state):
        """Callback fired when a sensor state has changed."""
        # old_state_obj = event.data["old_state"]
        new_state_obj = event.data["new_state"]
        entity = event.data["entity_id"]

        # ignore states that don't have an actual value
        if new_state_obj.state in [None, STATE_UNKNOWN, STATE_UNAVAILABLE]:
            _LOGGER.debug(
                "[async_sensor_state_changed]: new state for %s is %s, ignoring.",
                entity,
                new_state_obj.state
            )
            return
        else:
            _LOGGER.debug(
                "[async_sensor_state_changed]: new state for %s is %s",
                entity,
                new_state_obj.state
            )

        # check if continuous updates are enabled, if not, skip this and log a debug message
        the_config = self.store.async_get_config()
        if const.CONF_CONTINUOUS_UPDATES in the_config:
            if not the_config[const.CONF_CONTINUOUS_UPDATES]:
                _LOGGER.debug(
                    "[async_sensor_state_changed]: continuous updates are disabled, skipping"
                )
                return
        # get the mapping that uses this sensor
        mappings = self.store.get_mappings()
        for mapping in mappings:
            if mapping.get(const.MAPPING_MAPPINGS):
                for key, val in mapping.get(const.MAPPING_MAPPINGS).items():
                    if (
                        not isinstance(val, str)
                        and val.get(const.MAPPING_CONF_SENSOR) == entity
                    ) or val.get(
                        const.MAPPING_CONF_SOURCE
                    ) == const.MAPPING_CONF_SOURCE_STATIC_VALUE:
                        the_new_state = new_state_obj.state
                        if (
                            val.get(const.MAPPING_CONF_SOURCE)
                            == const.MAPPING_CONF_SOURCE_STATIC_VALUE
                        ):
                            the_new_state = val.get(const.MAPPING_CONF_STATIC_VALUE)
                        # add the mapping data with the new sensor value
                        if the_new_state is not None:
                            if const.MAPPING_DATA in mapping:
                                mapping_data = mapping.get(const.MAPPING_DATA)
                            else:
                                mapping_data = []
                            # val = convert_mapping_to_metric(
                            #    val,
                            #    key,
                            #    the_map.get(const.MAPPING_CONF_UNIT),
                            #    self.hass.config.units is METRIC_SYSTEM,
                            # )
                            # conversion to metric
                            mapping_data.append(
                                {
                                    key: convert_mapping_to_metric(
                                        float(the_new_state),
                                        key,
                                        mapping.get(const.MAPPING_CONF_UNIT),
                                        self.hass.config.units is METRIC_SYSTEM,
                                    ),
                                    const.RETRIEVED_AT: datetime.datetime.now(),
                                }
                            )
                            # store the value in the last entry
                            data_last_entry = mapping.get(const.MAPPING_DATA_LAST_ENTRY)
                            if data_last_entry is None or len(data_last_entry) == 0:
                                data_last_entry = {}
                            if isinstance(data_last_entry, list):
                                data_last_entry = convert_list_to_dict(data_last_entry)
                            data_last_entry[key] = mapping_data[-1][key]
                            changes = {
                                const.MAPPING_DATA: mapping_data,
                                const.MAPPING_DATA_LAST_UPDATED: datetime.datetime.now(),
                                const.MAPPING_DATA_LAST_ENTRY: data_last_entry,
                            }
                            self.store.async_update_mapping(
                                mapping.get(const.MAPPING_ID), changes
                            )
                            _LOGGER.debug(
                                "async_sensor_state_changed: updated sensor group %s %s.",
                                mapping.get(const.MAPPING_ID),
                                key,
                            )
            await self.async_continuous_update_for_mapping(
                mapping.get(const.MAPPING_ID)
            )

    async def async_continuous_update_for_mapping(self, mapping_id):
        """First, check is mapping doesn't use a Weather Service (to avoid API overload). Then perform update and calculate for all automatic zones that use this mapping, assuming their modules do not use forecasting."""
        if mapping_id is not None:
            mapping = self.store.get_mapping(mapping_id)
            if mapping is not None:
                if not self.check_mapping_sources(mapping_id)[0]:
                    # mapping does not use Weather Service
                    zones = self._get_zones_that_use_this_mapping(mapping_id)
                    zones_to_calculate = []
                    for z in zones:
                        zones_to_calculate.append(z)
                        zone = self.store.get_zone(z)
                        if (
                            zone is not None
                            and zone.get(const.ZONE_STATE) == const.ZONE_STATE_AUTOMATIC
                        ):
                            if zone.get(const.ZONE_MODULE) is not None:
                                # check the module is not pyeto or if it is, that it does not use forecasting
                                mod = self.store.get_module(zone.get(const.ZONE_MODULE))
                                if mod is not None:
                                    can_calculate = False
                                    if mod.get(const.MODULE_NAME) != "PyETO":
                                        can_calculate = True
                                        _LOGGER.info(
                                            "[async_continuous_update_for_mapping]: module is not PyETO, so we can calculate for zone %s",
                                            zone.get(const.ZONE_ID),
                                        )
                                    else:
                                        # module is PyETO. Check the config for forecast days == 0
                                        _LOGGER.debug(
                                            "[async_continuous_update_for_mapping]: module is PyETO, checking config."
                                        )
                                        if mod.get(const.MODULE_CONFIG):
                                            _LOGGER.debug(
                                                "[async_continuous_update_for_mapping]: module has config: %s",
                                                mod.get(const.MODULE_CONFIG),
                                            )
                                            _LOGGER.debug(
                                                "[async_continuous_update_for_mapping]: mod.get(forecast_days,0) returns forecast_days: %s",
                                                mod.get(const.MODULE_CONFIG).get(
                                                    const.CONF_PYETO_FORECAST_DAYS, 0
                                                ),
                                            )
                                            # there is a config on the module, so let's check it
                                            if (
                                                mod.get(const.MODULE_CONFIG).get(
                                                    const.CONF_PYETO_FORECAST_DAYS, 0
                                                )
                                                == 0
                                                or mod.get(const.MODULE_CONFIG).get(
                                                    const.CONF_PYETO_FORECAST_DAYS
                                                )
                                                == "0"
                                                or mod.get(const.MODULE_CONFIG).get(
                                                    const.CONF_PYETO_FORECAST_DAYS
                                                )
                                                is None
                                            ):
                                                can_calculate = True
                                                _LOGGER.info(
                                                    "Checked config for PyETO module on zone %s, forecast_days==0 or None, so we can calculate",
                                                    zone.get(const.ZONE_ID),
                                                )
                                            else:
                                                _LOGGER.info(
                                                    "Checked config for PyETO module on zone %s, forecast_days>0, skipping to avoid API calls that can incur costs",
                                                    zone.get(const.ZONE_ID),
                                                )
                                        else:
                                            # default config for pyeto is forecast = 0, since there is no config we can calculate
                                            can_calculate = True
                                            _LOGGER.info(
                                                "No config on PyETO module, since default is forecast_days==0, we can calculate for zone %s",
                                                zone.get(const.ZONE_ID),
                                            )

                                    _LOGGER.debug(
                                        "[async_continuous_update_for_mapping]: can_calculate: %s",
                                        can_calculate,
                                    )
                                    if can_calculate:
                                        # get the zone and calculate
                                        _LOGGER.debug(
                                            "[async_continuous_update_for_mapping] for sensor group %s: calculating zone %s",
                                            mapping_id,
                                            zone.get(const.ZONE_ID),
                                        )
                                        await self.async_calculate_zone(
                                            z,
                                            continuous_updates=True,
                                        )
                                        zones_to_calculate.remove(z)
                                    else:
                                        _LOGGER.info(
                                            "[async_continuous_update_for_mapping] for sensor group %s: zone %s has module %s that uses forecasting, skipping to avoid API calls that can incur costs",
                                            mapping_id,
                                            z,
                                            mod.get(const.MODULE_NAME),
                                        )
                            else:
                                _LOGGER.info(
                                    "[async_continuous_update_for_mapping] for sensor group %s: zone %s has no module, skipping",
                                    mapping_id,
                                    z,
                                )
                        else:
                            _LOGGER.info(
                                "[async_continuous_update_for_mapping] for sensor group %s: zone %s is not automatic, skipping",
                                mapping_id,
                                z,
                            )
                    # remove weather data from this mapping unless there are zones we did not calculate!
                    _LOGGER.debug(
                        "[async_continuous_update_for_mapping] for sensor group %s: zones_to_calculate: %s. if this is empty this means that all zones for this sensor group have been calculated and therefore we can remove the weather data",
                        mapping_id,
                        zones_to_calculate,
                    )
                    if zones_to_calculate and len(zones_to_calculate) > 0:
                        _LOGGER.debug(
                            "[async_continuous_update_for_mapping] for sensor group %s: did not calculate all zones, keeping weather data for the sensor group",
                            mapping_id,
                        )
                    else:
                        _LOGGER.debug(
                            "clearing weather data for sensor group %s since we calculated all dependent zones",
                            mapping_id,
                        )
                        changes = {}
                        changes = self.clear_weatherdata_for_mapping(mapping)
                        self.store.async_update_mapping(mapping_id, changes=changes)

                else:
                    _LOGGER.info(
                        "[async_continuous_update_for_mapping] for sensor group %s: sensor group does use weather service, skipping automatic update to avoid API calls that can incur costs",
                        mapping_id,
                    )

    def clear_weatherdata_for_mapping(self, mapping):
        """Clear weather data for a given mapping and reset last updated timestamp.

        Args:
            mapping: The mapping dictionary to clear weather data for.

        Returns:
            dict: A dictionary with cleared weather data and reset last updated timestamp.

        """
        return {
            const.MAPPING_DATA: [],
            const.MAPPING_DATA_LAST_UPDATED: None,
        }

    async def set_up_auto_calc_time(self, data):
        """Set up the automatic calculation time for Smart Irrigation based on configuration data."""
        # unsubscribe from any existing track_time_changes
        if self._track_auto_calc_time_unsub:
            self._track_auto_calc_time_unsub()
            self._track_auto_calc_time_unsub = None
        if data[const.CONF_AUTO_CALC_ENABLED]:
            # make sure to unsub any existing and add for calc time
            if check_time(data[const.CONF_CALC_TIME]):
                # make sure we track this time and at that moment trigger the refresh of all modules of all zones that are on automatic
                timesplit = data[const.CONF_CALC_TIME].split(":")
                self._track_auto_calc_time_unsub = async_track_time_change(
                    self.hass,
                    self._async_calculate_all,
                    hour=timesplit[0],
                    minute=timesplit[1],
                    second=0,
                )
                _LOGGER.info(
                    "Scheduled auto calculate for %s", data[const.CONF_CALC_TIME]
                )
            else:
                _LOGGER.warning(
                    "Scheduled auto calculate time is not valid: %s",
                    data[const.CONF_CALC_TIME],
                )
                # raise ValueError("Time is not a valid time")
        else:
            # set OWM client cache to 0
            if self._WeatherServiceClient:
                self._WeatherServiceClient.cache_seconds = 0
            # remove all time trackers
            if self._track_auto_calc_time_unsub:
                self._track_auto_calc_time_unsub()
                self._track_auto_calc_time_unsub = None
            self.store.async_update_config(data)

    async def set_up_auto_clear_time(self, data):
        """Set up the automatic clear time for Smart Irrigation based on configuration data."""
        # unsubscribe from any existing track_time_changes
        if self._track_auto_clear_time_unsub:
            self._track_auto_clear_time_unsub()
            self._track_auto_clear_time_unsub = None
        if data[const.CONF_AUTO_CLEAR_ENABLED]:
            # make sure to unsub any existing and add for clear time
            if check_time(data[const.CONF_CLEAR_TIME]):
                timesplit = data[const.CONF_CLEAR_TIME].split(":")

                self._track_auto_clear_time_unsub = async_track_time_change(
                    self.hass,
                    self._async_clear_all_weatherdata,
                    hour=timesplit[0],
                    minute=timesplit[1],
                    second=0,
                )
                _LOGGER.info(
                    "Scheduled auto clear of weatherdata for %s",
                    data[const.CONF_CLEAR_TIME],
                )
            else:
                _LOGGER.warning(
                    "Scheduled auto clear time is not valid: %s",
                    data[const.CONF_CLEAR_TIME],
                )
                raise ValueError("Time is not a valid time")
        self.store.async_update_config(data)

    async def track_update_time(self, *args):
        """Track and schedule periodic updates for Smart Irrigation based on configuration."""
        # perform update once
        self.hass.async_create_task(self._async_update_all())
        # use async_track_time_interval
        data = await self.store.async_get_config()
        the_time_delta = None
        interval = int(data[const.CONF_AUTO_UPDATE_INTERVAL])
        if data[const.CONF_AUTO_UPDATE_SCHEDULE] == const.CONF_AUTO_UPDATE_DAILY:
            # track time X days
            the_time_delta = timedelta(days=interval)
        elif data[const.CONF_AUTO_UPDATE_SCHEDULE] == const.CONF_AUTO_UPDATE_HOURLY:
            # track time X hours
            the_time_delta = timedelta(hours=interval)
        elif data[const.CONF_AUTO_UPDATE_SCHEDULE] == const.CONF_AUTO_UPDATE_MINUTELY:
            # track time X minutes
            the_time_delta = timedelta(minutes=interval)
        # update cache for OWMClient to time delta in seconds -1
        if self._WeatherServiceClient:
            self._WeatherServiceClient.cache_seconds = (
                the_time_delta.total_seconds() - 1
            )

        if self._track_auto_update_time_unsub:
            self._track_auto_update_time_unsub()
            self._track_auto_update_time_unsub = None
        self._track_auto_update_time_unsub = async_track_time_interval(
            self.hass, self._async_update_all, the_time_delta
        )
        _LOGGER.info("Scheduled auto update time interval for each %s", the_time_delta)

    async def _get_unique_mappings_for_automatic_zones(self, zones):
        mappings = [
            zone.get(const.ZONE_MAPPING)
            for zone in zones
            if zone.get(const.ZONE_STATE) == const.ZONE_STATE_AUTOMATIC
        ]
        # remove duplicates
        return list(set(mappings))

    def _get_zones_that_use_this_mapping(self, mapping):
        """Return a list of zone IDs that use the specified mapping."""
        return [
            z.get(const.ZONE_ID)
            for z in self.store.get_zones()
            if z.get(const.ZONE_MAPPING) == mapping
        ]

    async def _async_update_all(self, *args):
        # update the weather data for all mappings for all zones that are automatic here and store it.
        # in _async_calculate_all we need to read that data back and if there is none, we log an error, otherwise apply aggregate and use data
        # this should skip any pure sensor zones if continuous updates is enabled, otherwise it should include them
        _LOGGER.info("Updating weather data for all automatic zones")
        zones = await self.store.async_get_zones()
        mappings = await self._get_unique_mappings_for_automatic_zones(zones)
        # loop over the mappings and store sensor data
        for mapping_id in mappings:
            (
                owm_in_mapping,
                sensor_in_mapping,
                static_in_mapping,
            ) = self.check_mapping_sources(mapping_id=mapping_id)
            the_config = self.store.async_get_config()
            if the_config.get(const.CONF_CONTINUOUS_UPDATES) and not owm_in_mapping:
                # if continuous updates are enabled, we do not need to update the mappings here for pure sensor mappings
                _LOGGER.debug(
                    "Continuous updates are enabled, skipping update for sensor group %s because it is not dependent on weather service and should already be included in the continuous updates",
                    mapping_id,
                )
                continue
            _LOGGER.debug(
                "Continuous updates are enabled, but updating sensor group %s as part of scheduled updates because it is dependent on weather service and therefore is not included in continuous updates",
                mapping_id,
            )
            mapping = self.store.get_mapping(mapping_id)
            weatherdata = None
            if self.use_weather_service and owm_in_mapping:
                # retrieve data from OWM
                weatherdata = await self.hass.async_add_executor_job(
                    self._WeatherServiceClient.get_data
                )

            if sensor_in_mapping:
                sensor_values = self.build_sensor_values_for_mapping(mapping)
                weatherdata = await self.merge_weatherdata_and_sensor_values(
                    weatherdata, sensor_values
                )
            if static_in_mapping:
                static_values = self.build_static_values_for_mapping(mapping)
                weatherdata = await self.merge_weatherdata_and_sensor_values(
                    weatherdata, static_values
                )
            if sensor_in_mapping or static_in_mapping:
                # if pressure type is set to relative, replace it with absolute. not necessary for OWM as it already happened
                # convert the relative pressure to absolute or estimate from height
                if (
                    mapping.get(const.MAPPING_MAPPINGS)
                    .get(const.MAPPING_PRESSURE)
                    .get(const.MAPPING_CONF_PRESSURE_TYPE)
                    == const.MAPPING_CONF_PRESSURE_RELATIVE
                ):
                    if const.MAPPING_PRESSURE in weatherdata:
                        weatherdata[const.MAPPING_PRESSURE] = (
                            relative_to_absolute_pressure(
                                weatherdata[const.MAPPING_PRESSURE],
                                self.hass.config.as_dict().get(CONF_ELEVATION),
                            )
                        )
                    else:
                        weatherdata[const.MAPPING_PRESSURE] = altitudeToPressure(
                            self.hass.config.as_dict().get(CONF_ELEVATION)
                        )

            # add the weatherdata value to the mappings sensor values
            if mapping is not None and weatherdata is not None:
                weatherdata[const.RETRIEVED_AT] = datetime.datetime.now()
                mapping_data = mapping[const.MAPPING_DATA]
                if isinstance(mapping_data, list):
                    mapping_data.append(weatherdata)
                elif isinstance(mapping_data, str):
                    mapping_data = [weatherdata]
                else:
                    _LOGGER.error(
                        "[async_update_all]: sensor group is unexpected type: %s",
                        mapping_data,
                    )
                _LOGGER.debug(
                    "async_update_all for mapping %s new weatherdata: %s",
                    mapping_id,
                    weatherdata,
                )
                changes = {
                    "data": mapping_data,
                    const.MAPPING_DATA_LAST_UPDATED: datetime.datetime.now(),
                }
                self.store.async_update_mapping(mapping_id, changes)
                # store last updated and number of data points in the zone here.
                changes_to_zone = {
                    const.ZONE_LAST_UPDATED: changes[const.MAPPING_DATA_LAST_UPDATED],
                    const.ZONE_NUMBER_OF_DATA_POINTS: len(mapping_data) - 1,
                }
                zones_to_loop = self._get_zones_that_use_this_mapping(mapping_id)
                for z in zones_to_loop:
                    self.store.async_update_zone(z, changes_to_zone)
                    async_dispatcher_send(
                        self.hass,
                        const.DOMAIN + "_config_updated",
                        z,
                    )
            else:
                if mapping is None:
                    _LOGGER.warning(
                        "[async_update_all] Unable to find sensor group with id: %s",
                        mapping_id,
                    )
                if weatherdata is None:
                    _LOGGER.warning(
                        "[async_update_all] No weather data to parse for sensor group %s",
                        mapping_id,
                    )

    async def merge_weatherdata_and_sensor_values(self, wd, sv):
        """Merge weather data and sensor values dictionaries, giving precedence to sensor values.

        Args:
            wd: The weather data dictionary or None.
            sv: The sensor values dictionary or None.

        Returns:
            dict: A merged dictionary with sensor values overriding weather data where keys overlap.

        """
        if wd is None:
            return sv
        if sv is None:
            return wd
        retval = wd
        for key, val in sv.items():
            if key in retval:
                _LOGGER.debug(
                    "merge_weatherdata_and_sensor_values, overriding %s value %s from OWM with %s from sensors",
                    key,
                    retval[key],
                    val,
                )
            else:
                _LOGGER.debug(
                    "merge_weatherdata_and_sensor_values, adding %s value %s from sensors",
                    key,
                    val,
                )
            retval[key] = val

        return retval

    async def apply_aggregates_to_mapping_data(self, mapping, continuous_updates=False):
        """Apply aggregation functions to mapping data and return the aggregated result.

        Args:
            mapping: The mapping dictionary containing sensor data.
            continuous_updates: Whether continuous updates are enabled.

        Returns:
            dict or None: Aggregated mapping data or None if no data is available.

        """
        _LOGGER.debug("[apply_aggregates_to_mapping_data]: mapping: %s", mapping)
        if not mapping.get(const.MAPPING_DATA):
            return None

        data = mapping.get(const.MAPPING_DATA)
        _LOGGER.debug(
            "[apply_aggregates_to_mapping_data]: there is mapping data: %s", data
        )
        data_by_sensor = self._group_data_by_sensor(data)
        resultdata = {}

        self._handle_retrieved_at(data_by_sensor, resultdata, continuous_updates)
        self._aggregate_sensor_data(data_by_sensor, mapping, resultdata)
        self._fill_missing_from_last_entry(mapping, resultdata)

        _LOGGER.debug("apply_aggregates_to_mapping_data returns %s", resultdata)
        return resultdata

    def _group_data_by_sensor(self, data):
        """Group mapping data by sensor key."""
        data_by_sensor = {}
        for d in data:
            if isinstance(d, dict):
                for key, val in d.items():
                    if val is not None:
                        data_by_sensor.setdefault(key, []).append(val)
        # Drop MAX and MIN temp mapping because we calculate it from temp
        data_by_sensor.pop(const.MAPPING_MAX_TEMP, None)
        data_by_sensor.pop(const.MAPPING_MIN_TEMP, None)
        return data_by_sensor

    def _handle_retrieved_at(self, data_by_sensor, resultdata, continuous_updates):
        """Process retrieved_at timestamps and update resultdata with multiplier."""
        if const.RETRIEVED_AT not in data_by_sensor:
            return
        retrieved_ats = data_by_sensor.pop(const.RETRIEVED_AT)
        hour_multiplier = 1.0
        date_format_string = "%Y-%m-%dT%H:%M:%S.%f"
        formatted_retrieved_ats = []
        for item in retrieved_ats:
            if isinstance(item, datetime.datetime):
                formatted_retrieved_ats.append(item)
            elif isinstance(item, str):
                formatted_retrieved_ats.append(
                    datetime.datetime.strptime(item, date_format_string)
                )
        if not formatted_retrieved_ats:
            return
        if not continuous_updates:
            first_retrieved_at = min(formatted_retrieved_ats)
            last_retrieved_at = max(formatted_retrieved_ats)
        else:
            if len(formatted_retrieved_ats) < 2:
                return
            first_retrieved_at = formatted_retrieved_ats[-2]
            last_retrieved_at = formatted_retrieved_ats[-1]
        diff = last_retrieved_at - first_retrieved_at
        diff_in_hours = abs(diff.total_seconds() / 3600)
        hour_multiplier = diff_in_hours / 24
        resultdata[const.MAPPING_DATA_MULTIPLIER] = hour_multiplier
        _LOGGER.debug(
            "[apply_aggregates_to_mapping_data]: first_retrieved_at: %s, last_retrieved_at: %s, diff_in_seconds: %s, diff_in_hours: %s, hour_multiplier: %s",
            first_retrieved_at,
            last_retrieved_at,
            diff.total_seconds(),
            diff_in_hours,
            hour_multiplier,
        )

    def _aggregate_sensor_data(self, data_by_sensor, mapping, resultdata):
        """Aggregate sensor data by configured or default aggregate."""
        for key, d in data_by_sensor.items():
            _LOGGER.debug(
                "[apply_aggregates_to_mapping_data]: aggregation loop: key: %s, d: %s, len(d): %s",
                key,
                d,
                len(d),
            )
            if len(d) > 1:
                d = [float(i) for i in d]
                _LOGGER.debug(
                    "[apply_aggregates_to_mapping_data]: after conversion to float: applying aggregate to %s with values %s",
                    key,
                    d,
                )
                aggregate = const.MAPPING_CONF_AGGREGATE_OPTIONS_DEFAULT
                if key == const.MAPPING_PRECIPITATION:
                    aggregate = (
                        const.MAPPING_CONF_AGGREGATE_OPTIONS_DEFAULT_PRECIPITATION
                    )
                elif key == const.MAPPING_TEMPERATURE:
                    resultdata[const.MAPPING_MAX_TEMP] = max(d)
                    resultdata[const.MAPPING_MIN_TEMP] = min(d)
                mappings = mapping.get(const.MAPPING_MAPPINGS, {})
                if key in mappings:
                    aggregate = mappings[key].get(
                        const.MAPPING_CONF_AGGREGATE,
                        aggregate,
                    )
                _LOGGER.debug(
                    "[async_aggregate_to_mapping_data]: key: %s, aggregate: %s, data: %s",
                    key,
                    aggregate,
                    d,
                )
                if aggregate == const.MAPPING_CONF_AGGREGATE_AVERAGE:
                    resultdata[key] = statistics.mean(d)
                elif aggregate == const.MAPPING_CONF_AGGREGATE_FIRST:
                    resultdata[key] = d[0]
                elif aggregate == const.MAPPING_CONF_AGGREGATE_LAST:
                    resultdata[key] = d[-1]
                elif aggregate == const.MAPPING_CONF_AGGREGATE_MAXIMUM:
                    resultdata[key] = max(d)
                elif aggregate == const.MAPPING_CONF_AGGREGATE_MINIMUM:
                    resultdata[key] = min(d)
                elif aggregate == const.MAPPING_CONF_AGGREGATE_MEDIAN:
                    resultdata[key] = statistics.median(d)
                elif aggregate == const.MAPPING_CONF_AGGREGATE_SUM:
                    resultdata[key] = sum(d)
            else:
                if key == const.MAPPING_TEMPERATURE:
                    resultdata[const.MAPPING_MAX_TEMP] = d[0]
                    resultdata[const.MAPPING_MIN_TEMP] = d[0]
                resultdata[key] = float(d[0])

    def _fill_missing_from_last_entry(self, mapping, resultdata):
        """Fill missing keys in resultdata from last entry data."""
        last_entry = mapping.get(const.MAPPING_DATA_LAST_ENTRY)
        _LOGGER.debug(
            "[async_aggregate_to_mapping_data]: last entry data for sensor group: %s: %s",
            mapping.get(const.MAPPING_ID),
            last_entry,
        )
        if not last_entry:
            return
        for key, val in last_entry.items():
            if key not in resultdata:
                _LOGGER.debug(
                    "[async_aggregate_to_mapping_data]: %s is missing from resultdata, adding %s from last entry",
                    key,
                    val,
                )
                resultdata[key] = val
                if key == const.MAPPING_TEMPERATURE:
                    resultdata[const.MAPPING_MAX_TEMP] = val
                    resultdata[const.MAPPING_MIN_TEMP] = val

    async def _async_clear_all_weatherdata(self, *args):
        _LOGGER.info("Clearing all weatherdata")
        mappings = self.store.get_mappings()
        for mapping in mappings:
            changes = {}
            changes = self.clear_weatherdata_for_mapping(mapping)
            self.store.async_update_mapping(mapping.get(const.MAPPING_ID), changes)

    async def _async_calculate_all(self, delete_weather_data=True, *args):
        _LOGGER.info("Calculating all automatic zones")
        # get all zones that are in automatic and for all of those, loop over the unique list of mappings
        # are any modules using OWM / sensors?

        unfiltered_zones = self.store.get_zones()

        # skip over zones that use pure sensors (not weather service) if continuous updates are enabled
        the_config = self.store.async_get_config()
        zones = []
        if the_config.get(const.CONF_CONTINUOUS_UPDATES):
            _LOGGER.debug(
                "Continuous updates are enabled, filtering out pure sensor zones"
            )
            # filter zones and only add zone if it uses a weather service
            for z in unfiltered_zones:
                mapping_id = z.get(const.ZONE_MAPPING)
                weather_service_in_mapping, sensor_in_mapping, static_in_mapping = (
                    self.check_mapping_sources(mapping_id=mapping_id)
                )
                if weather_service_in_mapping:
                    _LOGGER.debug(
                        "[async_calculate_all]: zone %s uses a weather service so should be included in the calculation even though continuous updates are on",
                        z.get(const.ZONE_ID),
                    )
                    zones.append(z)
                else:
                    _LOGGER.debug(
                        "[async_calculate_all]: Skipping zone %s from calculation because it uses a pure sensor mapping and continuous updates are enabled",
                        z.get(const.ZONE_ID),
                    )
        else:
            # no need to filter, continue with unfiltered zones
            zones = unfiltered_zones

        # for mapping_id in mappings:
        #    o, s, sv = self.check_mapping_sources(mapping_id = mapping_id)
        #    if o:
        #        owm_in_mapping = True
        # at least part of the data comes from OWM
        # if self.use_OWM and owm_in_mapping:
        #    # data comes at least partly from owm
        #    weatherdata = await self.hass.async_add_executor_job(self._OWMClient.get_data)

        # loop over zones and calculate
        for zone in zones:
            if zone.get(const.ZONE_STATE) == const.ZONE_STATE_AUTOMATIC:
                await self.async_calculate_zone(zone.get(const.ZONE_ID))
        # remove mapping data from all mappings used
        if delete_weather_data:
            mappings = await self._get_unique_mappings_for_automatic_zones(zones)
            for mapping_id in mappings:
                # remove sensor data from mapping
                changes = {}
                changes[const.MAPPING_DATA] = []
                if mapping_id is not None:
                    self.store.async_update_mapping(mapping_id, changes=changes)

        # update start_event
        _LOGGER.debug("calling register start event from async_calculate_all")
        self.register_start_event()

    async def async_calculate_zone(self, zone_id, continuous_updates=False):
        """Calculate irrigation values for a specific zone.

        Args:
            zone_id: The ID of the zone to calculate.
            continuous_updates: Whether to use continuous updates for calculation.

        """
        _LOGGER.debug("async_calculate_zone: Calculating zone %s", zone_id)
        zone = self.store.get_zone(zone_id)
        mapping_id = zone[const.ZONE_MAPPING]
        # o_i_m, s_i_m, sv_in_m = self.check_mapping_sources(mapping_id = mapping_id)
        # if using pyeto and using a forecast o_i_m needs to be set to true!
        modinst = await self.getModuleInstanceByID(zone.get(const.ZONE_MODULE))
        forecastdata = None
        if modinst and modinst.name == "PyETO" and modinst.forecast_days > 0:
            if self.use_weather_service:
                # get forecast info from OWM
                forecastdata = await self.hass.async_add_executor_job(
                    self._WeatherServiceClient.get_forecast_data
                )
                # _LOGGER.debug(f"Retrieved forecast data: {forecastdata}")
            else:
                _LOGGER.error(
                    "Error calculating zone %s. You have configured forecasting but there is no OWM API configured. Either configure the OWM API or stop using forecasting on the PyETO module",
                    zone.get(const.ZONE_NAME),
                )
                return
        mapping = self.store.get_mapping(mapping_id)
        # if there is sensor data on the mapping, apply aggregates to it.
        sensor_values = None
        if mapping is not None:
            if const.MAPPING_DATA in mapping and mapping.get(const.MAPPING_DATA):
                sensor_values = await self.apply_aggregates_to_mapping_data(
                    mapping, continuous_updates
                )
            if sensor_values:
                # make sure we convert forecast data pressure to absolute!
                data = await self.calculate_module(
                    zone, weatherdata=sensor_values, forecastdata=forecastdata
                )
                # if continuous updates are on, add the current date time to set the last updated time
                if continuous_updates:
                    data[const.ZONE_LAST_UPDATED] = datetime.datetime.now()

                self.store.async_update_zone(zone.get(const.ZONE_ID), data)
                async_dispatcher_send(
                    self.hass,
                    const.DOMAIN + "_config_updated",
                    zone.get(const.ZONE_ID),
                )
                async_dispatcher_send(self.hass, const.DOMAIN + "_update_frontend")
            else:
                # no data to calculate with!
                _LOGGER.warning(
                    "Calculate for zone %s failed: no data available",
                    zone.get(const.ZONE_NAME),
                )
        else:
            _LOGGER.warning(
                "Calculate for zone %s failed: invalid sensor group specified",
                zone.get(const.ZONE_NAME),
            )

    async def getModuleInstanceByID(self, module_id):
        """Retrieve and instantiate a module by its ID.

        Args:
            module_id: The ID of the module to retrieve.

        Returns:
            The instantiated module object, or None if not found.

        """
        m = self.store.get_module(module_id)
        if m is None:
            return None
        # load the module dynamically
        mods = await self.hass.async_add_executor_job(loadModules, const.MODULE_DIR)
        modinst = None
        for mod in mods:
            if mods[mod]["class"] == m[const.MODULE_NAME]:
                themod = getattr(mods[mod]["module"], mods[mod]["class"])
                modinst = themod(
                    self.hass, description=m["description"], config=m["config"]
                )
                break
        return modinst

    async def calculate_module(self, zone, weatherdata, forecastdata):
        """Calculate irrigation values for a zone using the specified weather and forecast data.

        Args:
            zone: The zone dictionary containing configuration and state.
            weatherdata: Aggregated weather data for the calculation.
            forecastdata: Forecast data if required by the module.

        Returns:
            dict: Updated zone data including calculation results and explanation.

        """
        _LOGGER.debug("calculate_module for zone: %s", zone)
        # _LOGGER.debug(f"[calculate_module] for zone: {zone}, weatherdata: {weatherdata}, forecastdata: {forecastdata}")
        mod_id = zone.get(const.ZONE_MODULE)
        m = self.store.get_module(mod_id)
        if m is None:
            return None
        modinst = await self.getModuleInstanceByID(mod_id)
        # precip = 0
        ha_config_is_metric = self.hass.config.units is METRIC_SYSTEM
        bucket = zone.get(const.ZONE_BUCKET)
        if zone.get(const.ZONE_MAXIMUM_BUCKET) is not None:
            maximum_bucket = zone.get(const.ZONE_MAXIMUM_BUCKET)
        if not ha_config_is_metric:
            bucket = convert_between(const.UNIT_INCH, const.UNIT_MM, bucket)
            if zone.get(const.ZONE_MAXIMUM_BUCKET) is not None:
                maximum_bucket = convert_between(
                    const.UNIT_INCH, const.UNIT_MM, zone.get(const.ZONE_MAXIMUM_BUCKET)
                )
        data = {}
        data[const.ZONE_OLD_BUCKET] = bucket
        explanation = ""

        if modinst:
            # if m[const.MODULE_NAME] == "PyETO":
            # if we have precip info from a sensor we don't need to call OWM to get it.
            # if precip_from_sensor is None:
            #        precip = self._OWMClient.get_precipitation(weatherdata)
            # else:
            #    precip = precip_from_sensor
            if m[const.MODULE_NAME] == "PyETO":
                # pyeto expects pressure in hpa, solar radiation in mj/m2/day and wind speed in m/s

                delta = modinst.calculate(
                    weather_data=weatherdata, forecast_data=forecastdata
                )
            elif m[const.MODULE_NAME] == "Static":
                delta = modinst.calculate()
            elif m[const.MODULE_NAME] == "Passthrough":
                if const.MAPPING_EVAPOTRANSPIRATION in weatherdata:
                    delta = 0 - modinst.calculate(
                        et_data=weatherdata[const.MAPPING_EVAPOTRANSPIRATION]
                    )
                else:
                    _LOGGER.error(
                        "No evapotranspiration value provided for Passthrough module for zone %s",
                        zone.get(const.ZONE_NAME),
                    )
                    return None
            # beta25: temporarily removing all rounds to see if we can find the math issue reported in #186
            # data[const.ZONE_BUCKET] = round(bucket+delta,1)
            # data[const.ZONE_DELTA] = round(delta,1)
            _LOGGER.debug("[calculate-module]: retrieved from module: %s", delta)
            hour_multiplier = weatherdata.get(const.MAPPING_DATA_MULTIPLIER, 1.0)
            _LOGGER.debug("[calculate-module]: hour_multiplier: %s", hour_multiplier)
            data[const.ZONE_DELTA] = delta * hour_multiplier
            _LOGGER.debug("[calculate-module]: new delta: %s", delta * hour_multiplier)
            newbucket = bucket + (delta * hour_multiplier)

            # if maximum bucket configured, limit bucket with that.
            # any water above maximum is removed with runoff / bypass flow.
            if (
                zone.get(const.ZONE_MAXIMUM_BUCKET) is not None
                and newbucket > maximum_bucket
            ):
                newbucket = float(maximum_bucket)
                _LOGGER.debug(
                    "[calculate-module]: capped new bucket because of maximum bucket: %s",
                    newbucket,
                )
            bucket_plus_delta_capped = newbucket

            # take drainage rate into account
            drainage_rate = zone.get(const.ZONE_DRAINAGE_RATE, 0.0)
            if drainage_rate is None:
                drainage_rate = 0.0
            if not ha_config_is_metric:
                # drainage_rate is in inch/h since HA is not in metric, so we need to adjust those first!
                # using inch and mm here since both are per hour
                drainage_rate = convert_between(
                    const.UNIT_INCH, const.UNIT_MM, drainage_rate
                )
<<<<<<< HEAD
            _LOGGER.debug(f"[calculate-module]: drainage_rate: {drainage_rate}")

=======
            _LOGGER.debug("[calculate-module]: drainage_rate: %s", drainage_rate)
>>>>>>> 33712496
            # drainage only applies above field capacity (bucket > 0)
            drainage = 0
            if newbucket > 0:
                # drainage rate is related to water level, such that full drainage_rate
                # occurs at saturation (maximum_bucket), but is reduced below that point.
                # if maximum_bucket is not set, ignore this relationship and just
                # drain at a constant rate.
                drainage = drainage_rate * hour_multiplier * 24
                if maximum_bucket is not None:
                    # gamma is set by uniformity of soil particle size,
                    # but 2 is a reasonable approximation.
                    gamma = 2
                    drainage *= (newbucket / maximum_bucket) ** (
                        (2 + 3 * gamma) / gamma
                    )
<<<<<<< HEAD
                _LOGGER.debug(f"[calculate-module]: current_drainage: {drainage}")
                newbucket = max(0, newbucket - drainage)

            data[const.ZONE_CURRENT_DRAINAGE] = drainage
            _LOGGER.debug(f"[calculate-module]: newbucket: {newbucket}")
=======
                _LOGGER.debug("[calculate-module]: drainage: %s", drainage)
                newbucket = max(0, newbucket - drainage)
            _LOGGER.debug("[calculate-module]: newbucket: %s", newbucket)
>>>>>>> 33712496
        else:
            _LOGGER.error("Unknown module for zone %s", zone.get(const.ZONE_NAME))
            return None
<<<<<<< HEAD
        explanation = await localize(
            "module.calculation.explanation.module-returned-evapotranspiration-deficiency",
            self.hass.config.language,
        ) + " {:.2f}. ".format(data[const.ZONE_DELTA])
        explanation += await localize(
            "module.calculation.explanation.bucket-was", self.hass.config.language
        ) + " {:.2f}".format(data[const.ZONE_OLD_BUCKET])
=======
        explanation = (
            await localize(
                "module.calculation.explanation.module-returned-evapotranspiration-deficiency",
                self.hass.config.language,
            )
            + f" {round(data[const.ZONE_DELTA], 1)}. "
        )
        explanation += (
            await localize(
                "module.calculation.explanation.bucket-was", self.hass.config.language
            )
            + f" {round(data[const.ZONE_OLD_BUCKET], 1)}"
        )
>>>>>>> 33712496
        explanation += (
            ".<br/>"
            + await localize(
                "module.calculation.explanation.maximum-bucket-is",
                self.hass.config.language,
            )
<<<<<<< HEAD
            + " {:.1f}".format(float(maximum_bucket))
=======
            + f" {round(float(maximum_bucket), 1)}"
>>>>>>> 33712496
        )
        explanation += (
            ".<br/>"
            + await localize(
                "module.calculation.explanation.drainage-rate-is",
                self.hass.config.language,
            )
<<<<<<< HEAD
            + " {:.1f}.<br/>".format(float(drainage_rate))
=======
            + f" {round(float(drainage_rate), 1)}"
>>>>>>> 33712496
        )

        # Define some localized strings here for cleaner code below
        hours_loc = await localize(
            "module.calculation.explanation.hours",
            self.hass.config.language)
        drainage_loc = await localize(
            "module.calculation.explanation.drainage",
            self.hass.config.language)
        drainage_rate_loc = await localize(
            "module.calculation.explanation.drainage-rate",
            self.hass.config.language)
        delta_loc = await localize(
            "module.calculation.explanation.delta",
            self.hass.config.language)
        old_bucket_loc = await localize(
            "module.calculation.explanation.old-bucket-variable",
            self.hass.config.language)
        max_bucket_loc = await localize(
            "module.calculation.explanation.max-bucket-variable",
            self.hass.config.language)
        
        if bucket_plus_delta_capped <= 0:
            explanation += (await localize(
                "module.calculation.explanation.no-drainage",
                self.hass.config.language)
                + " [{}] + [{}] <= 0 ({:.2f}{:+.2f} = {:.2f})".format(
                    old_bucket_loc,
                    delta_loc,
                    data[const.ZONE_OLD_BUCKET],
                    data[const.ZONE_DELTA],
                    bucket_plus_delta_capped
                )
            )
        else:
            explanation += (
                await localize(
                    "module.calculation.explanation.current-drainage-is",
                    self.hass.config.language,
                )
            )
            if maximum_bucket is None:
                explanation += (
                    " [{}] * {} = {:.1f} * {:.2f} = {:.2f}".format(
                        drainage_rate_loc,
                        hours_loc,
                        drainage_rate,
                        24 * hour_multiplier,
                        drainage)
                )
            else:
                explanation += (
                    " [{}] * [{}] * (min([{}] + [{}], [{}]) / [{}])^4 = {:.1f} * {:.2f} * ({:.2f} / {:.1f})^4 = {:.2f}".format(
                    drainage_rate_loc,
                    hours_loc,
                    old_bucket_loc,
                    delta_loc,
                    max_bucket_loc,
                    max_bucket_loc,
                    drainage_rate,
                    24 * hour_multiplier,
                    bucket_plus_delta_capped,
                    maximum_bucket,
                    drainage)
                )
        explanation += (
            ".<br/>"
            + await localize(
                "module.calculation.explanation.new-bucket-values-is",
                self.hass.config.language,
            )
        )

        if maximum_bucket is not None:
            explanation += (
                " min([{}] + [{}], {}) - [{}] = min({:.2f}{:+.2f}, {:.1f}) - {:.2f} = {:.2f}.<br/>".format(
                    old_bucket_loc,
                    delta_loc,
                    max_bucket_loc,
                    drainage_loc,
                    data[const.ZONE_OLD_BUCKET],
                    data[const.ZONE_DELTA],
                    maximum_bucket,
                    drainage,
                    newbucket)
            )
        else:
            explanation += (
                " [{}] + [{}] - [{}] = {:.2f} + {:.2f} - {:.2f} = {:.2f}.<br/>".format(
                    old_bucket_loc,
                    delta_loc,
                    drainage_loc,
                    data[const.ZONE_OLD_BUCKET],
                    data[const.ZONE_DELTA],
                    drainage,
                    newbucket)
            )
<<<<<<< HEAD
=======
            + "]+["
        )
        explanation += (
            await localize(
                "module.calculation.explanation.delta", self.hass.config.language
            )
            + f"]={round(data[const.ZONE_OLD_BUCKET], 1)}+{round(data[const.ZONE_DELTA], 1)}-{round(drainage_rate, 1)}={round(newbucket, 1)}.<br/>"
        )
>>>>>>> 33712496

        if newbucket < 0:
            # calculate duration

            tput = zone.get(const.ZONE_THROUGHPUT)
            sz = zone.get(const.ZONE_SIZE)
            if not ha_config_is_metric:
                # throughput is in gpm and size is in sq ft since HA is not in metric, so we need to adjust those first!
                tput = convert_between(const.UNIT_GPM, const.UNIT_LPM, tput)
                sz = convert_between(const.UNIT_SQ_FT, const.UNIT_M2, sz)
            precipitation_rate = (tput * 60) / sz
            # new version of calculation below - this is the old version from V1. Switching to the new version removes the need for ET values to be passed in!
            # water_budget = 1
            # if mod.maximum_et != 0:
            #    water_budget = round(abs(data[const.ZONE_BUCKET])/mod.maximum_et,2)
            #
            # base_schedule_index = (mod.maximum_et / precipitation_rate * 60)*60

            # duration = water_budget * base_schedule_index
            # new version (2.0): ART = W * BSI = ( |B| / ETpeak ) * ( ETpeak / PR * 3600 ) = |B| / PR * 3600 = ( ET - P ) / PR * 3600
            # so duration = |B| / PR * 3600
            duration = abs(newbucket) / precipitation_rate * 3600
            explanation += (
                await localize(
                    "module.calculation.explanation.bucket-less-than-zero-irrigation-necessary",
                    self.hass.config.language,
                )
                + ".<br/>"
                + await localize(
                    "module.calculation.explanation.steps-taken-to-calculate-duration",
                    self.hass.config.language,
                )
                + ":<br/>"
            )
            # v1 only
            # explanation += "<ol><li>Water budget is defined as abs([bucket])/max(ET)={}</li>".format(water_budget)
            # beta25: temporarily removing all rounds to see if we can find the math issue reported in #186
            explanation += (
                "<ol><li>"
                + await localize(
                    "module.calculation.explanation.precipitation-rate-defined-as",
                    self.hass.config.language,
                )
                + " ["
                + await localize(
                    "common.attributes.throughput", self.hass.config.language
                )
                + "] * 60 / ["
                + await localize("common.attributes.size", self.hass.config.language)
<<<<<<< HEAD
                + "] = {:.1f} * 60 / {:.1f} = {:.1f}.</li>".format(
                    tput, sz, precipitation_rate
                )
=======
                + f"]={round(tput, 1)}*60/{round(sz, 1)}={round(precipitation_rate, 1)}</li>"
>>>>>>> 33712496
            )
            # v1 only
            # explanation += "<li>The base schedule index is defined as (max(ET)/[precipitation rate]*60)*60=({}/{}*60)*60={}</li>".format(mod.maximum_et,precipitation_rate,round(base_schedule_index,1))
            # explanation += "<li>the duration is calculated as [water_budget]*[base_schedule_index]={}*{}={}</li>".format(water_budget,round(base_schedule_index,1),round(duration))
            # beta25: temporarily removing all rounds to see if we can find the math issue reported in #186
            explanation += (
                "<li>"
                + await localize(
                    "module.calculation.explanation.duration-is-calculated-as",
                    self.hass.config.language,
                )
                + " abs(["
                + await localize(
                    "module.calculation.explanation.bucket", self.hass.config.language
                )
                + "]) / ["
                + await localize(
                    "module.calculation.explanation.precipitation-rate-variable",
                    self.hass.config.language,
                )
<<<<<<< HEAD
                + "] * 3600 = {:.2f} / {:.1f} * 3600 = {:.0f}.</li>".format(
                    abs(newbucket),
                    precipitation_rate,
                    duration,
                )
=======
                + f"]*3600={abs(round(newbucket, 1))}/{round(precipitation_rate, 1)}*3600={round(duration)}</li>"
>>>>>>> 33712496
            )
            duration = zone.get(const.ZONE_MULTIPLIER) * duration
            explanation += (
                "<li>"
                + await localize(
                    "module.calculation.explanation.multiplier-is-applied",
                    self.hass.config.language,
                )
                + f" {zone.get(const.ZONE_MULTIPLIER)}, "
            )
<<<<<<< HEAD
            explanation += await localize(
                "module.calculation.explanation.duration-after-multiplier-is",
                self.hass.config.language,
            ) + " {}.</li>".format(round(duration))
=======
            # beta25: temporarily removing all rounds to see if we can find the math issue reported in #186
            explanation += (
                await localize(
                    "module.calculation.explanation.duration-after-multiplier-is",
                    self.hass.config.language,
                )
                + f" {round(duration)}</li>"
            )
            # beta25: temporarily removing all rounds to see if we can find the math issue reported in #186
>>>>>>> 33712496

            # get maximum duration if set and >=0 and override duration if it's higher than maximum duration
            explanation += (
                "<li>"
                + await localize(
                    "module.calculation.explanation.maximum-duration-is-applied",
                    self.hass.config.language,
                )
<<<<<<< HEAD
                + " {:.0f}".format(zone.get(const.ZONE_MAXIMUM_DURATION))
=======
                + f" {zone.get(const.ZONE_MAXIMUM_DURATION)}, "
>>>>>>> 33712496
            )
            if (
                zone.get(const.ZONE_MAXIMUM_DURATION) is not None
                and zone.get(const.ZONE_MAXIMUM_DURATION) >= 0
                and duration > zone.get(const.ZONE_MAXIMUM_DURATION)
            ):
                duration = zone.get(const.ZONE_MAXIMUM_DURATION)
                explanation += (
<<<<<<< HEAD
                    ", "
                    + await localize(
                        "module.calculation.explanation.duration-after-maximum-duration-is",
                        self.hass.config.language
                    )
                    + " {:.0f}".format(duration)
                )
            explanation += ".</li>"
            
=======
                    await localize(
                        "module.calculation.explanation.duration-after-maximum-duration-is",
                        self.hass.config.language,
                    )
                    + f" {round(duration)}</li>"
                )
>>>>>>> 33712496
            # add the lead time but only if duration is > 0 at this point
            if duration > 0.0:
                duration = round(zone.get(const.ZONE_LEAD_TIME) + duration)
                explanation += (
                    "<li>"
                    + await localize(
                        "module.calculation.explanation.lead-time-is-applied",
                        self.hass.config.language,
                    )
                    + f" {zone.get(const.ZONE_LEAD_TIME)}, "
                )
                explanation += (
                    await localize(
                        "module.calculation.explanation.duration-after-lead-time-is",
                        self.hass.config.language,
                    )
                    + f" {duration}</li></ol>"
                )
<<<<<<< HEAD
                explanation += await localize(
                    "module.calculation.explanation.duration-after-lead-time-is",
                    self.hass.config.language,
                ) + " {}.</li></ol>".format(duration)
=======
>>>>>>> 33712496

                # _LOGGER.debug(f"[calculate-module]: explanation: {explanation}")
        else:
            # no need to irrigate, set duration to 0
            duration = 0
            explanation += (
                await localize(
                    "module.calculation.explanation.bucket-larger-than-or-equal-to-zero-no-irrigation-necessary",
                    self.hass.config.language,
                )
                + f" {duration}"
            )

        data[const.ZONE_BUCKET] = newbucket
        if not ha_config_is_metric:
            data[const.ZONE_BUCKET] = convert_between(
                const.UNIT_MM, const.UNIT_INCH, data[const.ZONE_BUCKET]
            )
        data[const.ZONE_DURATION] = duration
        data[const.ZONE_EXPLANATION] = explanation
        data[const.ZONE_LAST_CALCULATED] = datetime.datetime.now()
        return data

    async def async_update_module_config(
        self, module_id: int | None = None, data: dict | None = None
    ):
        """Update, create, or delete a module configuration.

        Args:
            module_id: The ID of the module to update or delete.
            data: The configuration data for the module.

        """
        if data is None:
            data = {}
        if module_id is not None:
            module_id = int(module_id)
        if const.ATTR_REMOVE in data:
            # delete a module
            res = self.store.get_module(module_id)
            if not res:
                return
            self.store.async_delete_module(module_id)
        elif module_id is not None and self.store.get_module(module_id):
            # modify a module
            self.store.async_update_module(module_id, data)
            async_dispatcher_send(
                self.hass, const.DOMAIN + "_config_updated", module_id
            )
        else:
            # create a module
            asyncio.create_task(self.store.async_create_module(data))
            asyncio.create_task(self.store.async_get_config())

    async def async_update_mapping_config(
        self, mapping_id: int | None = None, data: dict | None = None
    ):
<<<<<<< HEAD
        _LOGGER.debug(f"[async_update_mapping_config]: update for mapping {mapping_id}, data: {data}")
=======
        """Update, create, or delete a mapping configuration.

        Args:
            mapping_id: The ID of the mapping to update or delete.
            data: The configuration data for the mapping.

        """
        if data is None:
            data = {}
>>>>>>> 33712496
        if mapping_id is not None:
            mapping_id = int(mapping_id)
        if const.ATTR_REMOVE in data:
            # delete a mapping
            res = self.store.get_mapping(mapping_id)
            if not res:
                return
            self.store.async_delete_mapping(mapping_id)
        elif mapping_id is not None and self.store.get_mapping(mapping_id):
            # modify a mapping
            self.store.async_update_mapping(mapping_id, data)
            async_dispatcher_send(
                self.hass, const.DOMAIN + "_config_updated", mapping_id
            )
            await self.update_subscriptions()
        else:
            # create a mapping
            self.store.async_create_mapping(data)
            self.store.async_get_config()

        # update the list of sensors to follow - then unsubscribe / subscribe
        await self.update_subscriptions()

    def check_mapping_sources(self, mapping_id):
        """Check which data sources (weather service, sensor, static value) are present in a mapping.

        Args:
            mapping_id: The ID of the mapping to check.

        Returns:
            Tuple of booleans: (owm_in_mapping, sensor_in_mapping, static_in_mapping)

        """
        owm_in_mapping = False
        sensor_in_mapping = False
        static_in_mapping = False
        if mapping_id is not None:
            mapping = self.store.get_mapping(mapping_id)
            if mapping is not None:
                for the_map in mapping[const.MAPPING_MAPPINGS].values():
                    if not isinstance(the_map, str):
                        if (
                            the_map.get(const.MAPPING_CONF_SOURCE)
                            == const.MAPPING_CONF_SOURCE_WEATHER_SERVICE
                        ):
                            owm_in_mapping = True
                        if (
                            the_map.get(const.MAPPING_CONF_SOURCE)
                            == const.MAPPING_CONF_SOURCE_SENSOR
                        ):
                            sensor_in_mapping = True
                        if (
                            the_map.get(const.MAPPING_CONF_SOURCE)
                            == const.MAPPING_CONF_SOURCE_STATIC_VALUE
                        ):
                            static_in_mapping = True
            else:
                _LOGGER.debug(
                    "[check_mapping_sources] sensor group %s is None", mapping_id
                )
            _LOGGER.debug(
                "check_mapping_sources for mapping_id %s returns OWM: %s, sensor: %s, static: %s",
                mapping_id,
                owm_in_mapping,
                sensor_in_mapping,
                static_in_mapping,
            )
        return owm_in_mapping, sensor_in_mapping, static_in_mapping

    def build_sensor_values_for_mapping(self, mapping):
        """Build a dictionary of sensor values for a given mapping by retrieving and converting sensor states from Home Assistant.

        Args:
            mapping: The mapping dictionary containing sensor configuration.

        Returns:
            dict: A dictionary of sensor keys and their corresponding metric values.

        """
        sensor_values = {}
        for key, the_map in mapping[const.MAPPING_MAPPINGS].items():
            if not isinstance(the_map, str):
                if the_map.get(
                    const.MAPPING_CONF_SOURCE
                ) == const.MAPPING_CONF_SOURCE_SENSOR and the_map.get(
                    const.MAPPING_CONF_SENSOR
                ):
                    # this mapping maps to a sensor, so retrieve its value from HA
                    if self.hass.states.get(the_map.get(const.MAPPING_CONF_SENSOR)):
                        try:
                            val = float(
                                self.hass.states.get(
                                    the_map.get(const.MAPPING_CONF_SENSOR)
                                ).state
                            )
                            # make sure to store the val as metric and do necessary conversions along the way
                            val = convert_mapping_to_metric(
                                val,
                                key,
                                the_map.get(const.MAPPING_CONF_UNIT),
                                self.hass.config.units is METRIC_SYSTEM,
                            )
                            # add val to sensor values
                            sensor_values[key] = val
                        except (ValueError, TypeError):
                            _LOGGER.warning(
                                "No / unknown value for sensor %s",
                                the_map.get(const.MAPPING_CONF_SENSOR),
                            )

        return sensor_values

    def build_static_values_for_mapping(self, mapping):
        """Build a dictionary of static values for a given mapping by retrieving and converting static values.

        Args:
            mapping: The mapping dictionary containing static value configuration.

        Returns:
            dict: A dictionary of sensor keys and their corresponding static metric values.

        """
        static_values = {}
        for key, the_map in mapping[const.MAPPING_MAPPINGS].items():
            if not isinstance(the_map, str):
                if the_map.get(
                    const.MAPPING_CONF_SOURCE
                ) == const.MAPPING_CONF_SOURCE_STATIC_VALUE and the_map.get(
                    const.MAPPING_CONF_STATIC_VALUE
                ):
                    # this mapping maps to a static value, so return its value
                    val = float(the_map.get(const.MAPPING_CONF_STATIC_VALUE))
                    # first check we are not in metric mode already.
                    if self.hass.config.units is not METRIC_SYSTEM:
                        val = convert_mapping_to_metric(
                            val, key, the_map.get(const.MAPPING_CONF_UNIT), False
                        )
                    # add val to sensor values
                    static_values[key] = val
        return static_values

<<<<<<< HEAD
    async def async_update_zone_config(self, zone_id: int = None, data: dict = {}):
        _LOGGER.debug(f"[async_update_zone_config]: updating zone {zone_id}")
=======
    async def async_update_zone_config(
        self, zone_id: int | None = None, data: dict | None = None
    ):
        """Update, create, or delete a zone configuration.

        Args:
            zone_id: The ID of the zone to update or delete.
            data: The configuration data for the mapping.

        """
        if data is None:
            data = {}
>>>>>>> 33712496
        if zone_id is not None:
            zone_id = int(zone_id)
        if const.ATTR_REMOVE in data:
            # delete a zone
            res = self.store.get_zone(zone_id)
            if not res:
                return
            self.store.async_delete_zone(zone_id)
            await self.async_remove_entity(zone_id)

        elif const.ATTR_CALCULATE in data:
            await self._async_calculate_single_zone(zone_id, data)
        elif const.ATTR_CALCULATE_ALL in data:
            # calculate all zones
            _LOGGER.info("Calculating all zones")
            data.pop(const.ATTR_CALCULATE_ALL)
            await self._async_calculate_all()

        elif const.ATTR_UPDATE in data:
            await self._async_update_zone_weatherdata(zone_id, data)
        elif const.ATTR_UPDATE_ALL in data:
            _LOGGER.info("Updating all zones")
            await self._async_update_all()
        elif const.ATTR_RESET_ALL_BUCKETS in data:
            # reset all buckets
            _LOGGER.info("Resetting all buckets")
            data.pop(const.ATTR_RESET_ALL_BUCKETS)
            await self.handle_reset_all_buckets(None)
        elif const.ATTR_CLEAR_ALL_WEATHERDATA in data:
            # clear all weatherdata
            _LOGGER.info("Clearing all weatherdata")
            data.pop(const.ATTR_CLEAR_ALL_WEATHERDATA)
            await self.handle_clear_weatherdata(None)
        elif zone_id is not None and self.store.get_zone(zone_id):
            # modify a zone
            entry = self.store.async_update_zone(zone_id, data)
            async_dispatcher_send(self.hass, const.DOMAIN + "_config_updated", zone_id)
            await self.update_subscriptions()
            # make sure to update the HA entity here by listening to this in sensor.py.
            # this should be called by changes from the UI (by user) or by a calculation module (updating a duration), which should be done in python
        else:
            # create a zone
            entry = self.store.async_create_zone(data)

            async_dispatcher_send(self.hass, const.DOMAIN + "_register_entity", entry)

            self.store.async_get_config()

        # update the start event
        _LOGGER.debug("calling register start event from async_update_zone_config")
        await self.register_start_event()

    async def register_start_event(self):
        """Register a callback to fire the irrigation start event before sunrise based on total duration of enabled zones."""
        # sun_state = self.hass.states.get("sun.sun")
        # if sun_state is not None:
        #    sun_rise = sun_state.attributes.get("next_rising")
        #    if sun_rise is not None:
        #        try:
        #            sun_rise = datetime.datetime.strptime(sun_rise, "%Y-%m-%dT%H:%M:%S.%f%z")
        #        except(ValueError):
        #            sun_rise = datetime.datetime.strptime(sun_rise, "%Y-%m-%dT%H:%M:%S%z")
        total_duration = await self.get_total_duration_all_enabled_zones()
        if self._track_sunrise_event_unsub:
            self._track_sunrise_event_unsub()
            self._track_sunrise_event_unsub = None
        if total_duration > 0:
            # time_to_wait = sun_rise - datetime.datetime.now(timezone.utc) - datetime.timedelta(seconds=total_duration)
            # time_to_fire = datetime.datetime.now(timezone.utc) + time_to_wait
            # time_to_fire = sun_rise - datetime.timedelta(seconds=total_duration)
            # time_to_wait = total_duration

            # time_to_fire = datetime.datetime.now(timezone.utc)+datetime.timedelta(seconds=total_duration)

            # self._track_sunrise_event_unsub = async_track_point_in_utc_time(
            #    self.hass, self._fire_start_event, point_in_time=time_to_fire
            # )
            self._track_sunrise_event_unsub = async_track_sunrise(
                self.hass,
                self._fire_start_event,
                datetime.timedelta(seconds=0 - total_duration),
            )
            # self._track_sunrise_event_unsub = async_call_later(self.hass, time_to_wait,self._fire_start_event)
            event_to_fire = f"{const.DOMAIN}_{const.EVENT_IRRIGATE_START}"
            _LOGGER.info(
                "Start irrigation event %s will fire at %s seconds before sunrise",
                event_to_fire,
                total_duration,
            )

    async def get_total_duration_all_enabled_zones(self):
        """Calculate the total duration for all enabled (automatic or manual) zones.

        Returns:
            int: The sum of durations for all enabled zones.

        """
        total_duration = 0
        zones = await self.store.async_get_zones()
        for zone in zones:
            if (
                zone.get(const.ZONE_STATE) == const.ZONE_STATE_AUTOMATIC
                or zone.get(const.ZONE_STATE) == const.ZONE_STATE_MANUAL
            ):
                total_duration += zone.get(const.ZONE_DURATION, 0)
        return total_duration

    @callback
    def _fire_start_event(self, *args):
        if not self._start_event_fired_today:
            event_to_fire = f"{const.DOMAIN}_{const.EVENT_IRRIGATE_START}"
            self.hass.bus.fire(event_to_fire, {})
            _LOGGER.info("Fired start event: %s", event_to_fire)
            self._start_event_fired_today = True
            # save config
            self.store.async_update_config(
                {const.START_EVENT_FIRED_TODAY: self._start_event_fired_today}
            )
        else:
            _LOGGER.info("Did not fire start event, it was already fired today")

    @callback
    def _reset_event_fired_today(self, *args):
        if self._start_event_fired_today:
            _LOGGER.info("Resetting start event fired today tracker")
            self._start_event_fired_today = False
            # save config
            self.store.async_update_config(
                {const.START_EVENT_FIRED_TODAY: self._start_event_fired_today}
            )

    async def async_get_all_modules(self):
        """Get all ModuleEntries."""
        res = []
        mods = await self.hass.async_add_executor_job(loadModules, const.MODULE_DIR)
        for mod in mods:
            m = getattr(mods[mod]["module"], mods[mod]["class"])
            s = m(self.hass, None, {})
            res.append(
                {
                    "name": s.name,
                    "description": s.description,
                    "config": s.config,
                    "schema": s.schema_serialized(),
                }
            )
        return res

    async def async_remove_entity(self, zone_id: str):
        """Remove an entity corresponding to the given zone ID from Home Assistant.

        Args:
            zone_id: The ID of the zone whose entity should be removed.

        """
        entity_registry = er.async_get(self.hass)
        zone_id = int(zone_id)
        entity = self.hass.data[const.DOMAIN]["zones"][zone_id]
        entity_registry.async_remove(entity.entity_id)
        self.hass.data[const.DOMAIN]["zones"].pop(zone_id, None)

    async def async_unload(self):
        """Remove all Smart Irrigation objects."""

        # remove zone entities
        zones = list(self.hass.data[const.DOMAIN]["zones"].keys())
        for zone in zones:
            await self.async_remove_entity(zone)

        # remove subscriptions for coordinator
        while self._subscriptions:
            self._subscriptions.pop()()

    async def async_delete_config(self):
        """Wipe Smart Irrigation storage."""
        await self.store.async_delete()

    async def _async_set_all_buckets(self, val=0):
        """Set all buckets to val."""
        zones = self.store.get_zones()
        data = {}
        data[const.ATTR_SET_BUCKET] = {}
        data[const.ATTR_NEW_BUCKET_VALUE] = val

        for zone in zones:
            await self.async_update_zone_config(
                zone_id=zone.get(const.ZONE_ID), data=data
            )

    async def _async_set_all_multipliers(self, val=0):
        """Set all multipliers to val."""
        zones = self.store.get_zones()
        data = {}
        data[const.ATTR_SET_MULTIPLIER] = {}
        data[const.ATTR_NEW_MULTIPLIER_VALUE] = val

        for zone in zones:
            await self.async_update_zone_config(
                zone_id=zone.get(const.ZONE_ID), data=data
            )

    async def handle_calculate_all_zones(self, call):
        """Calculate all zones."""
        _LOGGER.info("Calculate all zones service called")
        await self._async_calculate_all(
            call.data.get(const.ATTR_DELETE_WEATHER_DATA, True)
        )

    async def handle_calculate_zone(self, call):
        """Calculate specific zone."""
        if const.SERVICE_ENTITY_ID in call.data:
            for entity in call.data[const.SERVICE_ENTITY_ID]:
                _LOGGER.info("Calculate zone service called for zone %s", entity)
                # find entity zone id and call calculate on the zone
                state = self.hass.states.get(entity)
                if state:
                    # find zone_id for zone with name
                    zone_id = state.attributes.get(const.ZONE_ID)
                    if zone_id is not None:
                        data = {}
                        data[const.ATTR_CALCULATE] = const.ATTR_CALCULATE
                        data[const.ATTR_DELETE_WEATHER_DATA] = call.data.get(
                            const.ATTR_DELETE_WEATHER_DATA, True
                        )
                        await self.async_update_zone_config(zone_id=zone_id, data=data)

    async def handle_update_all_zones(self, call):
        """Update all zones."""
        _LOGGER.info("Update all zones service called")
        await self._async_update_all()

    async def handle_update_zone(self, call):
        """Update specific zone."""
        if const.SERVICE_ENTITY_ID in call.data:
            for entity in call.data[const.SERVICE_ENTITY_ID]:
                _LOGGER.info("Update zone service called for zone %s", entity)
                # find entity zone id and call update on the zone
                state = self.hass.states.get(entity)
                if state:
                    # find zone_id for zone with name
                    zone_id = state.attributes.get(const.ZONE_ID)
                    if zone_id is not None:
                        data = {}
                        data[const.ATTR_UPDATE] = const.ATTR_UPDATE
                        await self.async_update_zone_config(zone_id=zone_id, data=data)

    async def handle_reset_bucket(self, call):
        """Reset a specific zone bucket to 0."""
        if const.SERVICE_ENTITY_ID in call.data:
            eid = call.data[const.SERVICE_ENTITY_ID]
            if not isinstance(eid, list):
                eid = [call.data[const.SERVICE_ENTITY_ID]]
            for entity in eid:
                _LOGGER.info("Reset bucket service called for zone %s", entity)
                # find entity zone id and call calculate on the zone
                state = self.hass.states.get(entity)
                if state:
                    # find zone_id for zone with name
                    zone_id = state.attributes.get(const.ZONE_ID)
                    if zone_id is not None:
                        data = {}
                        data[const.ATTR_SET_BUCKET] = {}
                        data[const.ATTR_NEW_BUCKET_VALUE] = 0
                        await self.async_update_zone_config(zone_id=zone_id, data=data)

    async def handle_reset_all_buckets(self, call):
        """Reset all buckets to 0."""
        _LOGGER.info("Reset all buckets service called")
        await self._async_set_all_buckets(0)

    async def handle_set_all_buckets(self, call):
        """Reset all buckets to new value."""
        if const.ATTR_NEW_BUCKET_VALUE in call.data:
            new_value = call.data[const.ATTR_NEW_BUCKET_VALUE]
            _LOGGER.info("Set all buckets service called, new value: %s", new_value)
            await self._async_set_all_buckets(new_value)

    async def handle_set_zone(self, call):
        """Reset a specific zone state to new value."""
        if const.SERVICE_ENTITY_ID not in call.data:
            return

        eid = call.data[const.SERVICE_ENTITY_ID]
        if not isinstance(eid, list):
            eid = [call.data[const.SERVICE_ENTITY_ID]]

        data = call.data.copy()
        data.pop(const.SERVICE_ENTITY_ID)

        for entity in eid:
            _LOGGER.info("Set zone data service called with zone %s", entity)

            # find entity zone id and call calculate on the zone
            state = self.hass.states.get(entity)
            if not state:
                raise SmartIrrigationError(f"No state found for entity {entity}")

            # find zone_id for zone with name
            zone_id = state.attributes.get(const.ZONE_ID)
            if zone_id is None:
                raise SmartIrrigationError("No zone_id found in state attributes.")

            zone = self.store.get_zone(zone_id)
            zone_data = {}
            count = 0
            for v in data:
                if (
                    v not in const.LIST_SET_ZONE_ALLOWED_ARGS
                    and v != const.SERVICE_ENTITY_ID
                ):
                    raise SmartIrrigationError(f"Argument ({v}) is not allowed")

                if (
                    v == const.ATTR_NEW_DURATION_VALUE
                    and zone.get(const.ZONE_STATE) != const.ZONE_STATE_MANUAL
                ):
                    raise SmartIrrigationError(
                        "Can only set duration if zone state is set to manual."
                    )
                if v == const.ATTR_NEW_BUCKET_VALUE and data[v] > zone.get(
                    const.ZONE_MAXIMUM_BUCKET
                ):
                    raise SmartIrrigationError(
                        "Bucket size is above maximmum bucket allowed value."
                    )
                if v == const.ATTR_NEW_STATE_VALUE and data[v] in const.ZONE_STATE:
                    raise SmartIrrigationError(
                        f"Invalid value ({data[v]}) for zone state."
                    )

                m = re.match("^new_(.+)_value$", v)
                if m:
                    zone_data[m.group(1)] = data[v]
                    _LOGGER.info("Setting value for %s", m.group(1))
                    count += 1

            if count == 0:
                raise SmartIrrigationError("No valid parameter provided")

            if count > 0:
                self.store.async_update_zone(zone_id, zone_data)
                async_dispatcher_send(
                    self.hass,
                    const.DOMAIN + "_config_updated",
                    zone_id,
                )

    async def handle_set_all_multipliers(self, call):
        """Reset all multipliers to new value."""
        if const.ATTR_NEW_MULTIPLIER_VALUE in call.data:
            new_value = call.data[const.ATTR_NEW_MULTIPLIER_VALUE]
            _LOGGER.info("Set all multipliers service called, new value: %s", new_value)
            await self._async_set_all_multipliers(new_value)

    async def handle_clear_weatherdata(self, call):
        """Clear all collected weatherdata."""
        await self._async_clear_all_weatherdata()


@callback
def register_services(hass: HomeAssistant):
    """Register services used by Smart Irrigation integration."""

    coordinator = hass.data[const.DOMAIN]["coordinator"]

    hass.services.async_register(
        const.DOMAIN,
        const.SERVICE_CALCULATE_ALL_ZONES,
        coordinator.handle_calculate_all_zones,
    )
    hass.services.async_register(
        const.DOMAIN, const.SERVICE_CALCULATE_ZONE, coordinator.handle_calculate_zone
    )

    hass.services.async_register(
        const.DOMAIN,
        const.SERVICE_UPDATE_ALL_ZONES,
        coordinator.handle_update_all_zones,
    )
    hass.services.async_register(
        const.DOMAIN, const.SERVICE_UPDATE_ZONE, coordinator.handle_update_zone
    )
    hass.services.async_register(
        const.DOMAIN, const.SERVICE_RESET_BUCKET, coordinator.handle_reset_bucket
    )

    hass.services.async_register(
        const.DOMAIN,
        const.SERVICE_RESET_ALL_BUCKETS,
        coordinator.handle_reset_all_buckets,
    )

    hass.services.async_register(
        const.DOMAIN, const.SERVICE_SET_BUCKET, coordinator.handle_set_zone
    )

    hass.services.async_register(
        const.DOMAIN, const.SERVICE_SET_ALL_BUCKETS, coordinator.handle_set_all_buckets
    )

    hass.services.async_register(
        const.DOMAIN,
        const.SERVICE_CLEAR_WEATHERDATA,
        coordinator.handle_clear_weatherdata,
    )

    hass.services.async_register(
        const.DOMAIN,
        const.SERVICE_SET_ALL_MULTIPLIERS,
        coordinator.handle_set_all_multipliers,
    )

    hass.services.async_register(
        const.DOMAIN, const.SERVICE_SET_MULTIPLIER, coordinator.handle_set_zone
    )

    hass.services.async_register(
        const.DOMAIN, const.SERVICE_SET_ZONE, coordinator.handle_set_zone
    )<|MERGE_RESOLUTION|>--- conflicted
+++ resolved
@@ -1377,12 +1377,7 @@
                 drainage_rate = convert_between(
                     const.UNIT_INCH, const.UNIT_MM, drainage_rate
                 )
-<<<<<<< HEAD
-            _LOGGER.debug(f"[calculate-module]: drainage_rate: {drainage_rate}")
-
-=======
             _LOGGER.debug("[calculate-module]: drainage_rate: %s", drainage_rate)
->>>>>>> 33712496
             # drainage only applies above field capacity (bucket > 0)
             drainage = 0
             if newbucket > 0:
@@ -1398,21 +1393,14 @@
                     drainage *= (newbucket / maximum_bucket) ** (
                         (2 + 3 * gamma) / gamma
                     )
-<<<<<<< HEAD
-                _LOGGER.debug(f"[calculate-module]: current_drainage: {drainage}")
+                _LOGGER.debug("[calculate-module]: current_drainage: %s", drainage)
                 newbucket = max(0, newbucket - drainage)
 
             data[const.ZONE_CURRENT_DRAINAGE] = drainage
-            _LOGGER.debug(f"[calculate-module]: newbucket: {newbucket}")
-=======
-                _LOGGER.debug("[calculate-module]: drainage: %s", drainage)
-                newbucket = max(0, newbucket - drainage)
             _LOGGER.debug("[calculate-module]: newbucket: %s", newbucket)
->>>>>>> 33712496
         else:
             _LOGGER.error("Unknown module for zone %s", zone.get(const.ZONE_NAME))
             return None
-<<<<<<< HEAD
         explanation = await localize(
             "module.calculation.explanation.module-returned-evapotranspiration-deficiency",
             self.hass.config.language,
@@ -1420,32 +1408,13 @@
         explanation += await localize(
             "module.calculation.explanation.bucket-was", self.hass.config.language
         ) + " {:.2f}".format(data[const.ZONE_OLD_BUCKET])
-=======
-        explanation = (
-            await localize(
-                "module.calculation.explanation.module-returned-evapotranspiration-deficiency",
-                self.hass.config.language,
-            )
-            + f" {round(data[const.ZONE_DELTA], 1)}. "
-        )
-        explanation += (
-            await localize(
-                "module.calculation.explanation.bucket-was", self.hass.config.language
-            )
-            + f" {round(data[const.ZONE_OLD_BUCKET], 1)}"
-        )
->>>>>>> 33712496
         explanation += (
             ".<br/>"
             + await localize(
                 "module.calculation.explanation.maximum-bucket-is",
                 self.hass.config.language,
             )
-<<<<<<< HEAD
             + " {:.1f}".format(float(maximum_bucket))
-=======
-            + f" {round(float(maximum_bucket), 1)}"
->>>>>>> 33712496
         )
         explanation += (
             ".<br/>"
@@ -1453,11 +1422,7 @@
                 "module.calculation.explanation.drainage-rate-is",
                 self.hass.config.language,
             )
-<<<<<<< HEAD
             + " {:.1f}.<br/>".format(float(drainage_rate))
-=======
-            + f" {round(float(drainage_rate), 1)}"
->>>>>>> 33712496
         )
 
         # Define some localized strings here for cleaner code below
@@ -1555,17 +1520,6 @@
                     drainage,
                     newbucket)
             )
-<<<<<<< HEAD
-=======
-            + "]+["
-        )
-        explanation += (
-            await localize(
-                "module.calculation.explanation.delta", self.hass.config.language
-            )
-            + f"]={round(data[const.ZONE_OLD_BUCKET], 1)}+{round(data[const.ZONE_DELTA], 1)}-{round(drainage_rate, 1)}={round(newbucket, 1)}.<br/>"
-        )
->>>>>>> 33712496
 
         if newbucket < 0:
             # calculate duration
@@ -1615,13 +1569,9 @@
                 )
                 + "] * 60 / ["
                 + await localize("common.attributes.size", self.hass.config.language)
-<<<<<<< HEAD
                 + "] = {:.1f} * 60 / {:.1f} = {:.1f}.</li>".format(
                     tput, sz, precipitation_rate
                 )
-=======
-                + f"]={round(tput, 1)}*60/{round(sz, 1)}={round(precipitation_rate, 1)}</li>"
->>>>>>> 33712496
             )
             # v1 only
             # explanation += "<li>The base schedule index is defined as (max(ET)/[precipitation rate]*60)*60=({}/{}*60)*60={}</li>".format(mod.maximum_et,precipitation_rate,round(base_schedule_index,1))
@@ -1642,15 +1592,11 @@
                     "module.calculation.explanation.precipitation-rate-variable",
                     self.hass.config.language,
                 )
-<<<<<<< HEAD
                 + "] * 3600 = {:.2f} / {:.1f} * 3600 = {:.0f}.</li>".format(
                     abs(newbucket),
                     precipitation_rate,
                     duration,
                 )
-=======
-                + f"]*3600={abs(round(newbucket, 1))}/{round(precipitation_rate, 1)}*3600={round(duration)}</li>"
->>>>>>> 33712496
             )
             duration = zone.get(const.ZONE_MULTIPLIER) * duration
             explanation += (
@@ -1661,22 +1607,10 @@
                 )
                 + f" {zone.get(const.ZONE_MULTIPLIER)}, "
             )
-<<<<<<< HEAD
             explanation += await localize(
                 "module.calculation.explanation.duration-after-multiplier-is",
                 self.hass.config.language,
             ) + " {}.</li>".format(round(duration))
-=======
-            # beta25: temporarily removing all rounds to see if we can find the math issue reported in #186
-            explanation += (
-                await localize(
-                    "module.calculation.explanation.duration-after-multiplier-is",
-                    self.hass.config.language,
-                )
-                + f" {round(duration)}</li>"
-            )
-            # beta25: temporarily removing all rounds to see if we can find the math issue reported in #186
->>>>>>> 33712496
 
             # get maximum duration if set and >=0 and override duration if it's higher than maximum duration
             explanation += (
@@ -1685,11 +1619,7 @@
                     "module.calculation.explanation.maximum-duration-is-applied",
                     self.hass.config.language,
                 )
-<<<<<<< HEAD
                 + " {:.0f}".format(zone.get(const.ZONE_MAXIMUM_DURATION))
-=======
-                + f" {zone.get(const.ZONE_MAXIMUM_DURATION)}, "
->>>>>>> 33712496
             )
             if (
                 zone.get(const.ZONE_MAXIMUM_DURATION) is not None
@@ -1698,7 +1628,6 @@
             ):
                 duration = zone.get(const.ZONE_MAXIMUM_DURATION)
                 explanation += (
-<<<<<<< HEAD
                     ", "
                     + await localize(
                         "module.calculation.explanation.duration-after-maximum-duration-is",
@@ -1708,14 +1637,6 @@
                 )
             explanation += ".</li>"
             
-=======
-                    await localize(
-                        "module.calculation.explanation.duration-after-maximum-duration-is",
-                        self.hass.config.language,
-                    )
-                    + f" {round(duration)}</li>"
-                )
->>>>>>> 33712496
             # add the lead time but only if duration is > 0 at this point
             if duration > 0.0:
                 duration = round(zone.get(const.ZONE_LEAD_TIME) + duration)
@@ -1734,13 +1655,10 @@
                     )
                     + f" {duration}</li></ol>"
                 )
-<<<<<<< HEAD
                 explanation += await localize(
                     "module.calculation.explanation.duration-after-lead-time-is",
                     self.hass.config.language,
                 ) + " {}.</li></ol>".format(duration)
-=======
->>>>>>> 33712496
 
                 # _LOGGER.debug(f"[calculate-module]: explanation: {explanation}")
         else:
@@ -1798,9 +1716,6 @@
     async def async_update_mapping_config(
         self, mapping_id: int | None = None, data: dict | None = None
     ):
-<<<<<<< HEAD
-        _LOGGER.debug(f"[async_update_mapping_config]: update for mapping {mapping_id}, data: {data}")
-=======
         """Update, create, or delete a mapping configuration.
 
         Args:
@@ -1808,9 +1723,9 @@
             data: The configuration data for the mapping.
 
         """
+        _LOGGER.debug("[async_update_mapping_config]: update for mapping %s, data: %s", mapping_id, data)
         if data is None:
             data = {}
->>>>>>> 33712496
         if mapping_id is not None:
             mapping_id = int(mapping_id)
         if const.ATTR_REMOVE in data:
@@ -1952,10 +1867,6 @@
                     static_values[key] = val
         return static_values
 
-<<<<<<< HEAD
-    async def async_update_zone_config(self, zone_id: int = None, data: dict = {}):
-        _LOGGER.debug(f"[async_update_zone_config]: updating zone {zone_id}")
-=======
     async def async_update_zone_config(
         self, zone_id: int | None = None, data: dict | None = None
     ):
@@ -1966,9 +1877,9 @@
             data: The configuration data for the mapping.
 
         """
+        _LOGGER.debug("[async_update_zone_config]: updating zone %s", zone_id)
         if data is None:
             data = {}
->>>>>>> 33712496
         if zone_id is not None:
             zone_id = int(zone_id)
         if const.ATTR_REMOVE in data:
