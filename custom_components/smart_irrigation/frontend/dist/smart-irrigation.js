--- conflicted
+++ resolved
@@ -420,13 +420,8 @@
             const e = i.textContent.split(x),
               t = e.length - 1;
             if (t > 0) {
-<<<<<<< HEAD
               i.textContent = E ? E.emptyScript : "";
-              for (let a = 0; a < t; a++) i.append(e[a], O()), W.nextNode(), o.push({
-=======
-              i.textContent = x ? x.emptyScript : "";
               for (let a = 0; a < t; a++) i.append(e[a], O()), G.nextNode(), o.push({
->>>>>>> d5648b3f
                 type: 2,
                 index: ++n
               });
@@ -6103,11 +6098,7 @@
           return e <= 9999 ? P(e, 4) : "+" + e;
         }), R(0, ["YY", 2], 0, function () {
           return this.year() % 100;
-<<<<<<< HEAD
-        }), B(0, ["YYYY", 4], 0, "year"), B(0, ["YYYYY", 5], 0, "year"), B(0, ["YYYYYY", 6, !0], 0, "year"), Me("Y", ye), Me("YY", he, le), Me("YYYY", fe, de), Me("YYYYY", ve, ce), Me("YYYYYY", ve, ce), He(["YYYYY", "YYYYYY"], Le), He("YYYY", function (e, t) {
-=======
-        }), R(0, ["YYYY", 4], 0, "year"), R(0, ["YYYYY", 5], 0, "year"), R(0, ["YYYYYY", 6, !0], 0, "year"), Ee("Y", ye), Ee("YY", he, le), Ee("YYYY", fe, de), Ee("YYYYY", ve, ce), Ee("YYYYYY", ve, ce), He(["YYYYY", "YYYYYY"], Le), He("YYYY", function (e, t) {
->>>>>>> d5648b3f
+        }), R(0, ["YYYY", 4], 0, "year"), R(0, ["YYYYY", 5], 0, "year"), R(0, ["YYYYYY", 6, !0], 0, "year"), Me("Y", ye), Me("YY", he, le), Me("YYYY", fe, de), Me("YYYYY", ve, ce), Me("YYYYYY", ve, ce), He(["YYYYY", "YYYYYY"], Le), He("YYYY", function (e, t) {
           t[Le] = 2 === e.length ? i.parseTwoDigitYear(e) : De(e);
         }), He("YY", function (e, t) {
           t[Le] = i.parseTwoDigitYear(e);
@@ -6313,11 +6304,7 @@
         function St(e) {
           return kt(e, this._week.dow, this._week.doy).week;
         }
-<<<<<<< HEAD
-        B("w", ["ww", 2], "wo", "week"), B("W", ["WW", 2], "Wo", "isoWeek"), Me("w", he, Se), Me("ww", he, le), Me("W", he, Se), Me("WW", he, le), Ce(["w", "ww", "W", "WW"], function (e, t, a, i) {
-=======
-        R("w", ["ww", 2], "wo", "week"), R("W", ["WW", 2], "Wo", "isoWeek"), Ee("w", he, Se), Ee("ww", he, le), Ee("W", he, Se), Ee("WW", he, le), Ce(["w", "ww", "W", "WW"], function (e, t, a, i) {
->>>>>>> d5648b3f
+        R("w", ["ww", 2], "wo", "week"), R("W", ["WW", 2], "Wo", "isoWeek"), Me("w", he, Se), Me("ww", he, le), Me("W", he, Se), Me("WW", he, le), Ce(["w", "ww", "W", "WW"], function (e, t, a, i) {
           t[i.substr(0, 1)] = De(e);
         });
         var Et = {
@@ -6353,11 +6340,7 @@
           return this.localeData().weekdaysShort(this, e);
         }), R("dddd", 0, 0, function (e) {
           return this.localeData().weekdays(this, e);
-<<<<<<< HEAD
-        }), B("e", 0, 0, "weekday"), B("E", 0, 0, "isoWeekday"), Me("d", he), Me("e", he), Me("E", he), Me("dd", function (e, t) {
-=======
-        }), R("e", 0, 0, "weekday"), R("E", 0, 0, "isoWeekday"), Ee("d", he), Ee("e", he), Ee("E", he), Ee("dd", function (e, t) {
->>>>>>> d5648b3f
+        }), R("e", 0, 0, "weekday"), R("E", 0, 0, "isoWeekday"), Me("d", he), Me("e", he), Me("E", he), Me("dd", function (e, t) {
           return t.weekdaysMinRegex(e);
         }), Me("ddd", function (e, t) {
           return t.weekdaysShortRegex(e);
@@ -6471,11 +6454,7 @@
           return "" + this.hours() + P(this.minutes(), 2);
         }), R("Hmmss", 0, 0, function () {
           return "" + this.hours() + P(this.minutes(), 2) + P(this.seconds(), 2);
-<<<<<<< HEAD
-        }), Qt("a", !0), Qt("A", !1), Me("a", ea), Me("A", ea), Me("H", he, Ee), Me("h", he, Se), Me("k", he, Se), Me("HH", he, le), Me("hh", he, le), Me("kk", he, le), Me("hmm", pe), Me("hmmss", me), Me("Hmm", pe), Me("Hmmss", me), He(["H", "HH"], Be), He(["k", "kk"], function (e, t, a) {
-=======
-        }), Qt("a", !0), Qt("A", !1), Ee("a", ea), Ee("A", ea), Ee("H", he, xe), Ee("h", he, Se), Ee("k", he, Se), Ee("HH", he, le), Ee("hh", he, le), Ee("kk", he, le), Ee("hmm", pe), Ee("hmmss", me), Ee("Hmm", pe), Ee("Hmmss", me), He(["H", "HH"], Re), He(["k", "kk"], function (e, t, a) {
->>>>>>> d5648b3f
+        }), Qt("a", !0), Qt("A", !1), Me("a", ea), Me("A", ea), Me("H", he, Ee), Me("h", he, Se), Me("k", he, Se), Me("HH", he, le), Me("hh", he, le), Me("kk", he, le), Me("hmm", pe), Me("hmmss", me), Me("Hmm", pe), Me("Hmmss", me), He(["H", "HH"], Re), He(["k", "kk"], function (e, t, a) {
           var i = De(e);
           t[Re] = 24 === i ? 0 : i;
         }), He(["a", "A"], function (e, t, a) {
@@ -6721,13 +6700,8 @@
                 u = "" + e._i,
                 d = u.length,
                 c = 0;
-<<<<<<< HEAD
               for (l = (n = F(e._f, e._locale).match(N) || []).length, t = 0; t < l; t++) s = n[t], (a = (u.match(Ae(s, e)) || [])[0]) && ((r = u.substr(0, u.indexOf(a))).length > 0 && f(e).unusedInput.push(r), u = u.slice(u.indexOf(a) + a.length), c += a.length), I[s] ? (a ? f(e).empty = !1 : f(e).unusedTokens.push(s), Pe(s, a, e)) : e._strict && !a && f(e).unusedTokens.push(s);
-              f(e).charsLeftOver = d - c, u.length > 0 && f(e).unusedInput.push(u), e._a[Be] <= 12 && !0 === f(e).bigHour && e._a[Be] > 0 && (f(e).bigHour = void 0), f(e).parsedDateParts = e._a.slice(0), f(e).meridiem = e._meridiem, e._a[Be] = Ra(e._locale, e._a[Be], e._meridiem), null !== (o = f(e).era) && (e._a[Le] = e._locale.erasConvertYear(o, e._a[Le])), ja(e), ya(e);
-=======
-              for (l = (n = F(e._f, e._locale).match(N) || []).length, t = 0; t < l; t++) s = n[t], (a = (u.match(Me(s, e)) || [])[0]) && ((r = u.substr(0, u.indexOf(a))).length > 0 && f(e).unusedInput.push(r), u = u.slice(u.indexOf(a) + a.length), c += a.length), I[s] ? (a ? f(e).empty = !1 : f(e).unusedTokens.push(s), Pe(s, a, e)) : e._strict && !a && f(e).unusedTokens.push(s);
               f(e).charsLeftOver = d - c, u.length > 0 && f(e).unusedInput.push(u), e._a[Re] <= 12 && !0 === f(e).bigHour && e._a[Re] > 0 && (f(e).bigHour = void 0), f(e).parsedDateParts = e._a.slice(0), f(e).meridiem = e._meridiem, e._a[Re] = Ba(e._locale, e._a[Re], e._meridiem), null !== (o = f(e).era) && (e._a[Le] = e._locale.erasConvertYear(o, e._a[Le])), ja(e), ya(e);
->>>>>>> d5648b3f
             } else Ca(e);
           } else xa(e);
         }
@@ -7427,11 +7401,7 @@
         function Qn(e) {
           return null == e ? Math.ceil((this.month() + 1) / 3) : this.month(3 * (e - 1) + this.month() % 3);
         }
-<<<<<<< HEAD
-        B("N", 0, 0, "eraAbbr"), B("NN", 0, 0, "eraAbbr"), B("NNN", 0, 0, "eraAbbr"), B("NNNN", 0, 0, "eraName"), B("NNNNN", 0, 0, "eraNarrow"), B("y", ["y", 1], "yo", "eraYear"), B("y", ["yy", 2], 0, "eraYear"), B("y", ["yyy", 3], 0, "eraYear"), B("y", ["yyyy", 4], 0, "eraYear"), Me("N", In), Me("NN", In), Me("NNN", In), Me("NNNN", Bn), Me("NNNNN", Rn), He(["N", "NN", "NNN", "NNNN", "NNNNN"], function (e, t, a, i) {
-=======
-        R("N", 0, 0, "eraAbbr"), R("NN", 0, 0, "eraAbbr"), R("NNN", 0, 0, "eraAbbr"), R("NNNN", 0, 0, "eraName"), R("NNNNN", 0, 0, "eraNarrow"), R("y", ["y", 1], "yo", "eraYear"), R("y", ["yy", 2], 0, "eraYear"), R("y", ["yyy", 3], 0, "eraYear"), R("y", ["yyyy", 4], 0, "eraYear"), Ee("N", In), Ee("NN", In), Ee("NNN", In), Ee("NNNN", Rn), Ee("NNNNN", Bn), He(["N", "NN", "NNN", "NNNN", "NNNNN"], function (e, t, a, i) {
->>>>>>> d5648b3f
+        R("N", 0, 0, "eraAbbr"), R("NN", 0, 0, "eraAbbr"), R("NNN", 0, 0, "eraAbbr"), R("NNNN", 0, 0, "eraName"), R("NNNNN", 0, 0, "eraNarrow"), R("y", ["y", 1], "yo", "eraYear"), R("y", ["yy", 2], 0, "eraYear"), R("y", ["yyy", 3], 0, "eraYear"), R("y", ["yyyy", 4], 0, "eraYear"), Me("N", In), Me("NN", In), Me("NNN", In), Me("NNNN", Rn), Me("NNNNN", Bn), He(["N", "NN", "NNN", "NNNN", "NNNNN"], function (e, t, a, i) {
           var n = a._locale.erasParse(e, i, a._strict);
           n ? f(a).era = n : f(a).invalidEra = e;
         }), Me("y", be), Me("yy", be), Me("yyy", be), Me("yyyy", be), Me("yo", Un), He(["y", "yy", "yyy", "yyyy"], Le), He(["yo"], function (e, t, a, i) {
@@ -7445,15 +7415,9 @@
           t[i.substr(0, 2)] = De(e);
         }), Ce(["gg", "GG"], function (e, t, a, n) {
           t[n] = i.parseTwoDigitYear(e);
-<<<<<<< HEAD
-        }), B("Q", 0, "Qo", "quarter"), Me("Q", oe), He("Q", function (e, t) {
+        }), R("Q", 0, "Qo", "quarter"), Me("Q", oe), He("Q", function (e, t) {
           t[je] = 3 * (De(e) - 1);
-        }), B("D", ["DD", 2], "Do", "date"), Me("D", he, Se), Me("DD", he, le), Me("Do", function (e, t) {
-=======
-        }), R("Q", 0, "Qo", "quarter"), Ee("Q", oe), He("Q", function (e, t) {
-          t[je] = 3 * (De(e) - 1);
-        }), R("D", ["DD", 2], "Do", "date"), Ee("D", he, Se), Ee("DD", he, le), Ee("Do", function (e, t) {
->>>>>>> d5648b3f
+        }), R("D", ["DD", 2], "Do", "date"), Me("D", he, Se), Me("DD", he, le), Me("Do", function (e, t) {
           return e ? t._dayOfMonthOrdinalParse || t._ordinalParse : t._dayOfMonthOrdinalParseLenient;
         }), He(["D", "DD"], Ie), He("Do", function (e, t) {
           t[Ie] = De(e.match(he)[0]);
@@ -7463,19 +7427,11 @@
           var t = Math.round((this.clone().startOf("day") - this.clone().startOf("year")) / 864e5) + 1;
           return null == e ? t : this.add(e - t, "d");
         }
-<<<<<<< HEAD
-        B("DDD", ["DDDD", 3], "DDDo", "dayOfYear"), Me("DDD", ge), Me("DDDD", ue), He(["DDD", "DDDD"], function (e, t, a) {
+        R("DDD", ["DDDD", 3], "DDDo", "dayOfYear"), Me("DDD", ge), Me("DDDD", ue), He(["DDD", "DDDD"], function (e, t, a) {
           a._dayOfYear = De(e);
-        }), B("m", ["mm", 2], 0, "minute"), Me("m", he, Ee), Me("mm", he, le), He(["m", "mm"], Re);
+        }), R("m", ["mm", 2], 0, "minute"), Me("m", he, Ee), Me("mm", he, le), He(["m", "mm"], Be);
         var as = Ke("Minutes", !1);
-        B("s", ["ss", 2], 0, "second"), Me("s", he, Ee), Me("ss", he, le), He(["s", "ss"], Ue);
-=======
-        R("DDD", ["DDDD", 3], "DDDo", "dayOfYear"), Ee("DDD", ge), Ee("DDDD", ue), He(["DDD", "DDDD"], function (e, t, a) {
-          a._dayOfYear = De(e);
-        }), R("m", ["mm", 2], 0, "minute"), Ee("m", he, xe), Ee("mm", he, le), He(["m", "mm"], Be);
-        var as = Ke("Minutes", !1);
-        R("s", ["ss", 2], 0, "second"), Ee("s", he, xe), Ee("ss", he, le), He(["s", "ss"], Ue);
->>>>>>> d5648b3f
+        R("s", ["ss", 2], 0, "second"), Me("s", he, Ee), Me("ss", he, le), He(["s", "ss"], Ue);
         var is,
           ns,
           ss = Ke("Seconds", !1);
@@ -7517,15 +7473,9 @@
         function hs(e) {
           return e;
         }
-<<<<<<< HEAD
-        us.add = Hi, us.calendar = Ri, us.clone = Ui, us.diff = qi, us.endOf = bn, us.format = en, us.from = tn, us.fromNow = an, us.to = nn, us.toNow = sn, us.get = Qe, us.invalidAt = An, us.isAfter = Yi, us.isBefore = Fi, us.isBetween = Vi, us.isSame = Gi, us.isSameOrAfter = Wi, us.isSameOrBefore = Zi, us.isValid = En, us.lang = on, us.locale = rn, us.localeData = ln, us.max = Ka, us.min = qa, us.parsingFlags = Mn, us.set = et, us.startOf = vn, us.subtract = Ci, us.toArray = kn, us.toObject = $n, us.toDate = wn, us.toISOString = Ji, us.inspect = Qi, "undefined" != typeof Symbol && null != Symbol.for && (us[Symbol.for("nodejs.util.inspect.custom")] = function () {
+        us.add = Hi, us.calendar = Bi, us.clone = Ui, us.diff = qi, us.endOf = bn, us.format = en, us.from = tn, us.fromNow = an, us.to = nn, us.toNow = sn, us.get = Qe, us.invalidAt = An, us.isAfter = Yi, us.isBefore = Fi, us.isBetween = Vi, us.isSame = Wi, us.isSameOrAfter = Gi, us.isSameOrBefore = Zi, us.isValid = En, us.lang = on, us.locale = rn, us.localeData = ln, us.max = Ka, us.min = qa, us.parsingFlags = Mn, us.set = et, us.startOf = vn, us.subtract = Ci, us.toArray = kn, us.toObject = $n, us.toDate = wn, us.toISOString = Ji, us.inspect = Qi, "undefined" != typeof Symbol && null != Symbol.for && (us[Symbol.for("nodejs.util.inspect.custom")] = function () {
           return "Moment<" + this.format() + ">";
-        }), us.toJSON = Sn, us.toString = Xi, us.unix = _n, us.valueOf = yn, us.creationData = xn, us.eraName = On, us.eraNarrow = Hn, us.eraAbbr = Cn, us.eraYear = Pn, us.year = Ze, us.isLeapYear = qe, us.weekYear = Vn, us.isoWeekYear = Gn, us.quarter = us.quarters = Qn, us.month = pt, us.daysInMonth = mt, us.week = us.weeks = xt, us.isoWeek = us.isoWeeks = Tt, us.weeksInYear = qn, us.weeksInWeekYear = Kn, us.isoWeeksInYear = Wn, us.isoWeeksInISOWeekYear = Zn, us.date = es, us.day = us.days = Ft, us.weekday = Vt, us.isoWeekday = Gt, us.dayOfYear = ts, us.hour = us.hours = ia, us.minute = us.minutes = as, us.second = us.seconds = ss, us.millisecond = us.milliseconds = ns, us.utcOffset = mi, us.utc = fi, us.local = vi, us.parseZone = bi, us.hasAlignedHourOffset = yi, us.isDST = _i, us.isLocal = ki, us.isUtcOffset = $i, us.isUtc = Si, us.isUTC = Si, us.zoneAbbr = os, us.zoneName = ls, us.dates = E("dates accessor is deprecated. Use date instead.", es), us.months = E("months accessor is deprecated. Use month instead", pt), us.years = E("years accessor is deprecated. Use year instead", Ze), us.zone = E("moment().zone is deprecated, use moment().utcOffset instead. http://momentjs.com/guides/#/warnings/zone/", gi), us.isDSTShifted = E("isDSTShifted is deprecated. See http://momentjs.com/guides/#/warnings/dst-shifted/ for more information", wi);
-=======
-        us.add = Hi, us.calendar = Bi, us.clone = Ui, us.diff = qi, us.endOf = bn, us.format = en, us.from = tn, us.fromNow = an, us.to = nn, us.toNow = sn, us.get = Qe, us.invalidAt = Mn, us.isAfter = Yi, us.isBefore = Fi, us.isBetween = Vi, us.isSame = Wi, us.isSameOrAfter = Gi, us.isSameOrBefore = Zi, us.isValid = xn, us.lang = on, us.locale = rn, us.localeData = ln, us.max = Ka, us.min = qa, us.parsingFlags = En, us.set = et, us.startOf = vn, us.subtract = Ci, us.toArray = kn, us.toObject = $n, us.toDate = wn, us.toISOString = Ji, us.inspect = Qi, "undefined" != typeof Symbol && null != Symbol.for && (us[Symbol.for("nodejs.util.inspect.custom")] = function () {
-          return "Moment<" + this.format() + ">";
-        }), us.toJSON = Sn, us.toString = Xi, us.unix = _n, us.valueOf = yn, us.creationData = An, us.eraName = On, us.eraNarrow = Hn, us.eraAbbr = Cn, us.eraYear = Pn, us.year = Ze, us.isLeapYear = qe, us.weekYear = Vn, us.isoWeekYear = Wn, us.quarter = us.quarters = Qn, us.month = pt, us.daysInMonth = mt, us.week = us.weeks = At, us.isoWeek = us.isoWeeks = zt, us.weeksInYear = qn, us.weeksInWeekYear = Kn, us.isoWeeksInYear = Gn, us.isoWeeksInISOWeekYear = Zn, us.date = es, us.day = us.days = Ft, us.weekday = Vt, us.isoWeekday = Wt, us.dayOfYear = ts, us.hour = us.hours = ia, us.minute = us.minutes = as, us.second = us.seconds = ss, us.millisecond = us.milliseconds = ns, us.utcOffset = mi, us.utc = fi, us.local = vi, us.parseZone = bi, us.hasAlignedHourOffset = yi, us.isDST = _i, us.isLocal = ki, us.isUtcOffset = $i, us.isUtc = Si, us.isUTC = Si, us.zoneAbbr = os, us.zoneName = ls, us.dates = x("dates accessor is deprecated. Use date instead.", es), us.months = x("months accessor is deprecated. Use month instead", pt), us.years = x("years accessor is deprecated. Use year instead", Ze), us.zone = x("moment().zone is deprecated, use moment().utcOffset instead. http://momentjs.com/guides/#/warnings/zone/", gi), us.isDSTShifted = x("isDSTShifted is deprecated. See http://momentjs.com/guides/#/warnings/dst-shifted/ for more information", wi);
->>>>>>> d5648b3f
+        }), us.toJSON = Sn, us.toString = Xi, us.unix = _n, us.valueOf = yn, us.creationData = xn, us.eraName = On, us.eraNarrow = Hn, us.eraAbbr = Cn, us.eraYear = Pn, us.year = Ze, us.isLeapYear = qe, us.weekYear = Vn, us.isoWeekYear = Wn, us.quarter = us.quarters = Qn, us.month = pt, us.daysInMonth = mt, us.week = us.weeks = xt, us.isoWeek = us.isoWeeks = Tt, us.weeksInYear = qn, us.weeksInWeekYear = Kn, us.isoWeeksInYear = Gn, us.isoWeeksInISOWeekYear = Zn, us.date = es, us.day = us.days = Ft, us.weekday = Vt, us.isoWeekday = Wt, us.dayOfYear = ts, us.hour = us.hours = ia, us.minute = us.minutes = as, us.second = us.seconds = ss, us.millisecond = us.milliseconds = ns, us.utcOffset = mi, us.utc = fi, us.local = vi, us.parseZone = bi, us.hasAlignedHourOffset = yi, us.isDST = _i, us.isLocal = ki, us.isUtcOffset = $i, us.isUtc = Si, us.isUTC = Si, us.zoneAbbr = os, us.zoneName = ls, us.dates = E("dates accessor is deprecated. Use date instead.", es), us.months = E("months accessor is deprecated. Use month instead", pt), us.years = E("years accessor is deprecated. Use year instead", Ze), us.zone = E("moment().zone is deprecated, use moment().utcOffset instead. http://momentjs.com/guides/#/warnings/zone/", gi), us.isDSTShifted = E("isDSTShifted is deprecated. See http://momentjs.com/guides/#/warnings/dst-shifted/ for more information", wi);
         var ps = O.prototype;
         function ms(e, t, a, i) {
           var n = va(),
@@ -7564,11 +7514,7 @@
         function ws(e, t, a) {
           return fs(e, t, a, "weekdaysMin");
         }
-<<<<<<< HEAD
-        ps.calendar = C, ps.longDateFormat = G, ps.invalidDate = Z, ps.ordinal = X, ps.preparse = hs, ps.postformat = hs, ps.relativeTime = Q, ps.pastFuture = ee, ps.set = z, ps.eras = Tn, ps.erasParse = zn, ps.erasConvertYear = Dn, ps.erasAbbrRegex = Ln, ps.erasNameRegex = Nn, ps.erasNarrowRegex = jn, ps.months = lt, ps.monthsShort = ut, ps.monthsParse = ct, ps.monthsRegex = ft, ps.monthsShortRegex = gt, ps.week = St, ps.firstDayOfYear = At, ps.firstDayOfWeek = Mt, ps.weekdays = It, ps.weekdaysMin = Rt, ps.weekdaysShort = Bt, ps.weekdaysParse = Yt, ps.weekdaysRegex = Wt, ps.weekdaysShortRegex = Zt, ps.weekdaysMinRegex = qt, ps.isPM = ta, ps.meridiem = na, ma("en", {
-=======
-        ps.calendar = C, ps.longDateFormat = W, ps.invalidDate = Z, ps.ordinal = X, ps.preparse = hs, ps.postformat = hs, ps.relativeTime = Q, ps.pastFuture = ee, ps.set = T, ps.eras = zn, ps.erasParse = Tn, ps.erasConvertYear = Dn, ps.erasAbbrRegex = Ln, ps.erasNameRegex = Nn, ps.erasNarrowRegex = jn, ps.months = lt, ps.monthsShort = ut, ps.monthsParse = ct, ps.monthsRegex = ft, ps.monthsShortRegex = gt, ps.week = St, ps.firstDayOfYear = Mt, ps.firstDayOfWeek = Et, ps.weekdays = It, ps.weekdaysMin = Bt, ps.weekdaysShort = Rt, ps.weekdaysParse = Yt, ps.weekdaysRegex = Gt, ps.weekdaysShortRegex = Zt, ps.weekdaysMinRegex = qt, ps.isPM = ta, ps.meridiem = na, ma("en", {
->>>>>>> d5648b3f
+        ps.calendar = C, ps.longDateFormat = W, ps.invalidDate = Z, ps.ordinal = X, ps.preparse = hs, ps.postformat = hs, ps.relativeTime = Q, ps.pastFuture = ee, ps.set = z, ps.eras = Tn, ps.erasParse = zn, ps.erasConvertYear = Dn, ps.erasAbbrRegex = Ln, ps.erasNameRegex = Nn, ps.erasNarrowRegex = jn, ps.months = lt, ps.monthsShort = ut, ps.monthsParse = ct, ps.monthsRegex = ft, ps.monthsShortRegex = gt, ps.week = St, ps.firstDayOfYear = At, ps.firstDayOfWeek = Mt, ps.weekdays = It, ps.weekdaysMin = Bt, ps.weekdaysShort = Rt, ps.weekdaysParse = Yt, ps.weekdaysRegex = Gt, ps.weekdaysShortRegex = Zt, ps.weekdaysMinRegex = qt, ps.isPM = ta, ps.meridiem = na, ma("en", {
           eras: [{
             since: "0001-01-01",
             until: 1 / 0,
@@ -7751,21 +7697,13 @@
           return c ? (e = ze(l / 60), t = ze(e / 60), l %= 60, e %= 60, a = ze(d / 12), d %= 12, i = l ? l.toFixed(3).replace(/\.?0+$/, "") : "", n = c < 0 ? "-" : "", s = lr(this._months) !== lr(c) ? "-" : "", r = lr(this._days) !== lr(c) ? "-" : "", o = lr(this._milliseconds) !== lr(c) ? "-" : "", n + "P" + (a ? s + a + "Y" : "") + (d ? s + d + "M" : "") + (u ? r + u + "D" : "") + (t || e || l ? "T" : "") + (t ? o + t + "H" : "") + (e ? o + e + "M" : "") + (l ? o + i + "S" : "")) : "P0D";
         }
         var dr = si.prototype;
-<<<<<<< HEAD
-        return dr.isValid = ii, dr.abs = $s, dr.add = Es, dr.subtract = Ms, dr.as = Ds, dr.asMilliseconds = Hs, dr.asSeconds = Cs, dr.asMinutes = Ps, dr.asHours = Ns, dr.asDays = Ls, dr.asWeeks = js, dr.asMonths = Is, dr.asQuarters = Bs, dr.asYears = Rs, dr.valueOf = Us, dr._bubble = xs, dr.clone = Ys, dr.get = Fs, dr.milliseconds = Gs, dr.seconds = Ws, dr.minutes = Zs, dr.hours = qs, dr.days = Ks, dr.weeks = Qs, dr.months = Xs, dr.years = Js, dr.humanize = rr, dr.toISOString = ur, dr.toString = ur, dr.toJSON = ur, dr.locale = rn, dr.localeData = ln, dr.toIsoString = E("toIsoString() is deprecated. Please use toISOString() instead (notice the capitals)", ur), dr.lang = on, B("X", 0, 0, "unix"), B("x", 0, 0, "valueOf"), Me("x", ye), Me("X", ke), He("X", function (e, t, a) {
-=======
-        return dr.isValid = ii, dr.abs = $s, dr.add = xs, dr.subtract = Es, dr.as = Ds, dr.asMilliseconds = Hs, dr.asSeconds = Cs, dr.asMinutes = Ps, dr.asHours = Ns, dr.asDays = Ls, dr.asWeeks = js, dr.asMonths = Is, dr.asQuarters = Rs, dr.asYears = Bs, dr.valueOf = Us, dr._bubble = As, dr.clone = Ys, dr.get = Fs, dr.milliseconds = Ws, dr.seconds = Gs, dr.minutes = Zs, dr.hours = qs, dr.days = Ks, dr.weeks = Qs, dr.months = Xs, dr.years = Js, dr.humanize = rr, dr.toISOString = ur, dr.toString = ur, dr.toJSON = ur, dr.locale = rn, dr.localeData = ln, dr.toIsoString = x("toIsoString() is deprecated. Please use toISOString() instead (notice the capitals)", ur), dr.lang = on, R("X", 0, 0, "unix"), R("x", 0, 0, "valueOf"), Ee("x", ye), Ee("X", ke), He("X", function (e, t, a) {
->>>>>>> d5648b3f
+        return dr.isValid = ii, dr.abs = $s, dr.add = Es, dr.subtract = Ms, dr.as = Ds, dr.asMilliseconds = Hs, dr.asSeconds = Cs, dr.asMinutes = Ps, dr.asHours = Ns, dr.asDays = Ls, dr.asWeeks = js, dr.asMonths = Is, dr.asQuarters = Rs, dr.asYears = Bs, dr.valueOf = Us, dr._bubble = xs, dr.clone = Ys, dr.get = Fs, dr.milliseconds = Ws, dr.seconds = Gs, dr.minutes = Zs, dr.hours = qs, dr.days = Ks, dr.weeks = Qs, dr.months = Xs, dr.years = Js, dr.humanize = rr, dr.toISOString = ur, dr.toString = ur, dr.toJSON = ur, dr.locale = rn, dr.localeData = ln, dr.toIsoString = E("toIsoString() is deprecated. Please use toISOString() instead (notice the capitals)", ur), dr.lang = on, R("X", 0, 0, "unix"), R("x", 0, 0, "valueOf"), Me("x", ye), Me("X", ke), He("X", function (e, t, a) {
           a._d = new Date(1e3 * parseFloat(e));
         }), He("x", function (e, t, a) {
           a._d = new Date(De(e));
         }),
         //! moment.js
-<<<<<<< HEAD
-        i.version = "2.30.1", n(Za), i.fn = us, i.min = Ja, i.max = Qa, i.now = ei, i.utc = m, i.unix = ds, i.months = vs, i.isDate = c, i.locale = ma, i.invalid = b, i.duration = Ai, i.isMoment = $, i.weekdays = ys, i.parseZone = cs, i.localeData = va, i.isDuration = ri, i.monthsShort = bs, i.weekdaysMin = ws, i.defineLocale = ga, i.updateLocale = fa, i.locales = ba, i.weekdaysShort = _s, i.normalizeUnits = ae, i.relativeTimeRounding = nr, i.relativeTimeThreshold = sr, i.calendarFormat = Bi, i.prototype = us, i.HTML5_FMT = {
-=======
-        i.version = "2.30.1", n(Za), i.fn = us, i.min = Ja, i.max = Qa, i.now = ei, i.utc = m, i.unix = ds, i.months = vs, i.isDate = c, i.locale = ma, i.invalid = b, i.duration = Mi, i.isMoment = $, i.weekdays = ys, i.parseZone = cs, i.localeData = va, i.isDuration = ri, i.monthsShort = bs, i.weekdaysMin = ws, i.defineLocale = ga, i.updateLocale = fa, i.locales = ba, i.weekdaysShort = _s, i.normalizeUnits = ae, i.relativeTimeRounding = nr, i.relativeTimeThreshold = sr, i.calendarFormat = Ri, i.prototype = us, i.HTML5_FMT = {
->>>>>>> d5648b3f
+        i.version = "2.30.1", n(Za), i.fn = us, i.min = Ja, i.max = Qa, i.now = ei, i.utc = m, i.unix = ds, i.months = vs, i.isDate = c, i.locale = ma, i.invalid = b, i.duration = Ai, i.isMoment = $, i.weekdays = ys, i.parseZone = cs, i.localeData = va, i.isDuration = ri, i.monthsShort = bs, i.weekdaysMin = ws, i.defineLocale = ga, i.updateLocale = fa, i.locales = ba, i.weekdaysShort = _s, i.normalizeUnits = ae, i.relativeTimeRounding = nr, i.relativeTimeThreshold = sr, i.calendarFormat = Ri, i.prototype = us, i.HTML5_FMT = {
           DATETIME_LOCAL: "YYYY-MM-DDTHH:mm",
           DATETIME_LOCAL_SECONDS: "YYYY-MM-DDTHH:mm:ss",
           DATETIME_LOCAL_MS: "YYYY-MM-DDTHH:mm:ss.SSS",
@@ -8761,98 +8699,7 @@
     static get styles() {
       return c`
       ${on}
-<<<<<<< HEAD
       /* View-specific styles only - most common styles are now in globalStyle */
-=======
-      .zone {
-        margin-top: 25px;
-        margin-bottom: 25px;
-      }
-      .hidden {
-        display: none;
-      }
-      .shortinput {
-        width: 50px;
-      }
-      .subheader {
-        font-weight: bold;
-      }
-      .loading-indicator {
-        text-align: center;
-        padding: 20px;
-        color: var(--primary-text-color);
-        font-style: italic;
-      }
-      .saving {
-        opacity: 0.6;
-        cursor: not-allowed;
-      }
-      button:disabled {
-        opacity: 0.6;
-        cursor: not-allowed;
-      }
-      select:disabled {
-        opacity: 0.6;
-        cursor: not-allowed;
-      }
-      .zoneline {
-        display: grid;
-        grid-template-columns: 1fr auto;
-        gap: 12px;
-        align-items: center;
-        margin-left: 0;
-        margin-top: 8px;
-        padding: 6px 8px;
-        border-bottom: 1px solid var(--divider-color);
-        font-size: 0.9em;
-      }
-      
-      .zoneline label {
-        color: var(--primary-text-color);
-        font-weight: 500;
-      }
-      
-      .zoneline input,
-      .zoneline select {
-        justify-self: end;
-      }
-      .saving-indicator {
-        color: var(--primary-color);
-        font-style: italic;
-        margin-top: 8px;
-        font-size: 0.9em;
-      }
-      .schemaline {
-        display: grid;
-        grid-template-columns: 1fr auto;
-        gap: 12px;
-        align-items: center;
-        margin-left: 0;
-        margin-top: 8px;
-        padding: 6px 8px;
-        border-bottom: 1px solid var(--divider-color);
-        font-size: 0.9em;
-      }
-      
-      .schemaline label {
-        color: var(--primary-text-color);
-        font-weight: 500;
-      }
-      
-      .schemaline input,
-      .schemaline select {
-        justify-self: end;
-      }
-
-      .weather-note {
-        padding: 8px;
-        background: var(--secondary-background-color);
-        color: var(--secondary-text-color);
-        border-radius: 4px;
-        font-size: 0.9em;
-        font-style: italic;
-      }
->>>>>>> d5648b3f
     `;
     }
   };
