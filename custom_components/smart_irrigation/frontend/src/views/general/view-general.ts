import { CSSResultGroup, LitElement, css, html } from "lit";
import { property, customElement } from "lit/decorators.js";
import { HomeAssistant } from "custom-card-helpers";
import { UnsubscribeFunc } from "home-assistant-js-websocket";

import { fetchConfig, saveConfig } from "../../data/websockets";
import { SubscribeMixin } from "../../subscribe-mixin";
import { localize } from "../../../localize/localize";
import { output_unit, pick, handleError, parseBoolean } from "../../helpers";
import { loadHaForm } from "../../load-ha-elements";
import "../../dialogs/trigger-dialog";
import { SmartIrrigationConfig, IrrigationStartTrigger } from "../../types";
import { globalStyle } from "../../styles/global-style";
import { Path } from "../../common/navigation";
import {
  AUTO_UPDATE_SCHEDULE_DAILY,
  AUTO_UPDATE_SCHEDULE_HOURLY,
  AUTO_UPDATE_SCHEDULE_MINUTELY,
  CONF_AUTO_CALC_ENABLED,
  CONF_AUTO_CLEAR_ENABLED,
  CONF_AUTO_UPDATE_ENABLED,
  CONF_AUTO_UPDATE_INTERVAL,
  CONF_AUTO_UPDATE_SCHEDULE,
  CONF_AUTO_UPDATE_TIME,
  CONF_CALC_TIME,
  CONF_CLEAR_TIME,
  CONF_CONTINUOUS_UPDATES,
  CONF_SENSOR_DEBOUNCE,
  CONF_IRRIGATION_START_TRIGGERS,
  CONF_SKIP_IRRIGATION_ON_PRECIPITATION,
  CONF_PRECIPITATION_THRESHOLD_MM,
  CONF_MANUAL_COORDINATES_ENABLED,
  CONF_MANUAL_LATITUDE,
  CONF_MANUAL_LONGITUDE,
  CONF_MANUAL_ELEVATION,
  CONF_DAYS_BETWEEN_IRRIGATION,
  TRIGGER_TYPE_SUNRISE,
  TRIGGER_TYPE_SUNSET,
  TRIGGER_TYPE_SOLAR_AZIMUTH,
  DOMAIN,
} from "../../const";
import { mdiInformationOutline, mdiPlus, mdiPencil, mdiDelete } from "@mdi/js";

@customElement("smart-irrigation-view-general")
export class SmartIrrigationViewGeneral extends SubscribeMixin(LitElement) {
  hass?: HomeAssistant;
  @property() narrow!: boolean;
  @property() path!: Path;

  @property() data?: Partial<SmartIrrigationConfig>;
  @property() config?: SmartIrrigationConfig;

  @property({ type: Boolean })
  private isLoading = true;

  @property({ type: Boolean })
  private isSaving = false;

  // Prevent excessive re-renders
  private _updateScheduled = false;
  private _scheduleUpdate() {
    if (this._updateScheduled) return;
    this._updateScheduled = true;
    requestAnimationFrame(() => {
      this._updateScheduled = false;
      this.requestUpdate();
    });
  }

  // Debounced save operation for better performance
  private debouncedSave = (() => {
    let timeoutId: number | null = null;
    return (changes: Partial<SmartIrrigationConfig>) => {
      if (timeoutId) {
        clearTimeout(timeoutId);
      }
      timeoutId = window.setTimeout(() => {
        this.saveData(changes);
        timeoutId = null;
      }, 500); // 500ms debounce
    };
  })();

  public hassSubscribe(): Promise<UnsubscribeFunc>[] {
    // Initial data fetch for UI setup with proper error handling
    this._fetchData().catch((error) => {
      console.error("Failed to fetch initial data:", error);
    });

    return [
      this.hass!.connection.subscribeMessage(
        () => {
          // Update data when notified of changes with proper error handling
          this._fetchData().catch((error) => {
            console.error("Failed to fetch data on config update:", error);
          });
        },
        {
          type: DOMAIN + "_config_updated",
        },
      ),
    ];
  }

  private async _fetchData(): Promise<void> {
    if (!this.hass) {
      return;
    }

    this.isLoading = true;
    this._scheduleUpdate();

    try {
      this.config = await fetchConfig(this.hass);
      this.data = pick(this.config, [
        CONF_CALC_TIME,
        CONF_AUTO_CALC_ENABLED,
        CONF_AUTO_UPDATE_ENABLED,
        CONF_AUTO_UPDATE_SCHEDULE,
        CONF_AUTO_UPDATE_TIME,
        CONF_AUTO_UPDATE_INTERVAL,
        CONF_AUTO_CLEAR_ENABLED,
        CONF_CLEAR_TIME,
        CONF_CONTINUOUS_UPDATES,
        CONF_SENSOR_DEBOUNCE,
        CONF_MANUAL_COORDINATES_ENABLED,
        CONF_MANUAL_LATITUDE,
        CONF_MANUAL_LONGITUDE,
        CONF_MANUAL_ELEVATION,
        CONF_DAYS_BETWEEN_IRRIGATION,
      ]);
    } catch (error) {
      console.error("Error fetching data:", error);
      // Handle error gracefully - keep existing data if fetch fails
    } finally {
      this.isLoading = false;
      this._scheduleUpdate();
    }
  }

  firstUpdated() {
    // Load HA form elements in background without blocking UI
    loadHaForm().catch((error) => {
      console.error("Failed to load HA form:", error);
    });
  }

  render() {
    if (!this.hass || !this.config || !this.data) {
      return html`<div class="loading-indicator">
        ${localize(
          "common.loading-messages.configuration",
          this.hass?.language ?? "en",
        )}
      </div>`;
    }

    if (this.isLoading) {
      return html`<div class="loading-indicator">
        ${localize("common.loading-messages.general", this.hass.language)}
      </div>`;
    } else {
      let r1 = html` <div class="card-content">
          <svg
            style="width:24px;height:24px"
            viewBox="0 0 24 24"
            id="showautocalcdescription"
            @click="${() => this.toggleInformation("autocalcdescription")}"
          >
            >
            <title>
              ${localize(
                "panels.zones.actions.information",
                this.hass.language,
              )}
            </title>
            <path fill="#404040" d="${mdiInformationOutline}" />
          </svg>
        </div>

        <div class="card-content">
          <label class="hidden" id="autocalcdescription">
            ${localize(
              "panels.general.cards.automatic-duration-calculation.description",
              this.hass.language,
            )}
          </label>
        </div>
        <div class="card-content">
          <div class="zoneline">
            <label for="autocalcenabled"
              >${localize(
                "panels.general.cards.automatic-duration-calculation.labels.auto-calc-enabled",
                this.hass.language,
              )}:</label
            >
            <div>
              <input
                type="radio"
                id="autocalcon"
                name="autocalcenabled"
                value="True"
                ?checked="${this.config.autocalcenabled}"
                @change="${(e: Event) => {
                  this.handleConfigChange({
                    autocalcenabled: parseBoolean(
                      (e.target as HTMLInputElement).value,
                    ),
                  });
                }}"
              /><label for="autocalcon"
                >${localize("common.labels.yes", this.hass.language)}</label
              >
              <input
                type="radio"
                id="autocalcoff"
                name="autocalcenabled"
                value="False"
                ?checked="${!this.config.autocalcenabled}"
                @change="${(e: Event) => {
                  this.handleConfigChange({
                    autocalcenabled: parseBoolean(
                      (e.target as HTMLInputElement).value,
                    ),
                  });
                }}"
              /><label for="autocalcoff"
                >${localize("common.labels.no", this.hass.language)}</label
              >
            </div>
          </div>
        </div>`;
      if (this.data.autocalcenabled) {
        r1 = html`${r1}
          <div class="card-content">
            <div class="zoneline">
              <label for="calctime"
                >${localize(
                  "panels.general.cards.automatic-duration-calculation.labels.calc-time",
                  this.hass.language,
                )}:</label
              >
              <input
                id="calctime"
                type="text"
                class="shortinput"
                .value="${this.config.calctime}"
                @input=${(e: Event) => {
                  this.handleConfigChange({
                    calctime: (e.target as HTMLInputElement).value,
                  });
                }}
              />
            </div>
          </div>`;
      }
      r1 = html`<ha-card
        header="${localize(
          "panels.general.cards.automatic-duration-calculation.header",
          this.hass.language,
        )}"
      >
        ${r1}</ha-card
      >`;
      let r2 = html` <div class="card-content">
          <svg
            style="width:24px;height:24px"
            viewBox="0 0 24 24"
            id="showautoupdatedescription"
            @click="${() => this.toggleInformation("autoupdatedescription")}"
          >
            >
            <title>
              ${localize(
                "panels.zones.actions.information",
                this.hass.language,
              )}
            </title>
            <path fill="#404040" d="${mdiInformationOutline}" />
          </svg>
        </div>
        <div class="card-content">
          <label class="hidden" id="autoupdatedescription">
            ${localize(
              "panels.general.cards.automatic-update.description",
              this.hass.language,
            )}
          </label>
        </div>
        <div class="card-content">
          <div class="zoneline">
            <label for="autoupdateenabled"
              >${localize(
                "panels.general.cards.automatic-update.labels.auto-update-enabled",
                this.hass.language,
              )}:</label
            >
            <div>
              <input
                type="radio"
                id="autoupdateon"
                name="autoupdateenabled"
                value="True"
                ?checked="${this.config.autoupdateenabled}"
                @change="${(e: Event) => {
                  this.saveData({
                    autoupdateenabled: parseBoolean(
                      (e.target as HTMLInputElement).value,
                    ),
                  });
                }}"
              /><label for="autoupdateon"
                >${localize("common.labels.yes", this.hass.language)}</label
              >
              <input
                type="radio"
                id="autoupdateoff"
                name="autoupdateenabled"
                value="False"
                ?checked="${!this.config.autoupdateenabled}"
                @change="${(e: Event) => {
                  this.saveData({
                    autoupdateenabled: parseBoolean(
                      (e.target as HTMLInputElement).value,
                    ),
                  });
                }}"
              /><label for="autoupdateoff"
                >${localize("common.labels.no", this.hass.language)}</label
              >
            </div>
          </div>
        </div>`;
      if (this.data.autoupdateenabled) {
        r2 = html`${r2}
          <div class="card-content">
            <div class="zoneline">
              <label for="autoupdateinterval"
                >${localize(
                  "panels.general.cards.automatic-update.labels.auto-update-interval",
                  this.hass.language,
                )}:</label
              >
              <div style="display: flex; gap: 8px; align-items: center;">
                <input
                  name="autoupdateinterval"
                  class="shortinput"
                  type="number"
                  value="${this.data.autoupdateinterval}"
                  @input="${(e: Event) => {
                    this.saveData({
                      autoupdateinterval: parseInt(
                        (e.target as HTMLInputElement).value,
                      ),
                    });
                  }}"
                />
                <select
                  type="text"
                  id="autoupdateschedule"
                  @change="${(e: Event) => {
                    this.saveData({
                      autoupdateschedule: (e.target as HTMLInputElement).value,
                    });
                  }}"
                >
                  <option
                    value="${AUTO_UPDATE_SCHEDULE_MINUTELY}"
                    ?selected="${this.data.autoupdateschedule ===
                    AUTO_UPDATE_SCHEDULE_MINUTELY}"
                  >
                    ${localize(
                      "panels.general.cards.automatic-update.options.minutes",
                      this.hass.language,
                    )}
                  </option>
                  <option
                    value="${AUTO_UPDATE_SCHEDULE_HOURLY}"
                    ?selected="${this.data.autoupdateschedule ===
                    AUTO_UPDATE_SCHEDULE_HOURLY}"
                  >
                    ${localize(
                      "panels.general.cards.automatic-update.options.hours",
                      this.hass.language,
                    )}
                  </option>
                  <option
                    value="${AUTO_UPDATE_SCHEDULE_DAILY}"
                    ?selected="${this.data.autoupdateschedule ===
                    AUTO_UPDATE_SCHEDULE_DAILY}"
                  >
                    ${localize(
                      "panels.general.cards.automatic-update.options.days",
                      this.hass.language,
                    )}
                  </option>
                </select>
              </div>
            </div>
          </div>`;
      }
      if (this.data.autoupdateenabled) {
        r2 = html`${r2}
          <div class="card-content">
            <div class="zoneline">
              <label for="updatedelay"
                >${localize(
                  "panels.general.cards.automatic-update.labels.auto-update-delay",
                  this.hass.language,
                )}
                (s):</label
              >
              <input
                id="updatedelay"
                type="text"
                class="shortinput"
                .value="${this.config.autoupdatedelay}"
                @input=${(e: Event) => {
                  this.saveData({
                    autoupdatedelay: parseInt(
                      (e.target as HTMLInputElement).value,
                    ),
                  });
                }}
              />
            </div>
          </div>`;
      }

      r2 = html`<ha-card header="${localize(
        "panels.general.cards.automatic-update.header",
        this.hass.language,
      )}",
      this.hass.language)}">${r2}</ha-card>`;

      let r3 = html` <div class="card-content">
          <svg
            style="width:24px;height:24px"
            viewBox="0 0 24 24"
            id="showautocleardescription"
            @click="${() => this.toggleInformation("autocleardescription")}"
          >
            <title>
              ${localize(
                "panels.zones.actions.information",
                this.hass.language,
              )}
            </title>

            <path fill="#404040" d="${mdiInformationOutline}" />
          </svg>
        </div>
        <div class="card-content">
          <label class="hidden" id="autocleardescription">
            ${localize(
              "panels.general.cards.automatic-clear.description",
              this.hass.language,
            )}
          </label>
        </div>
        <div class="card-content">
          <div class="zoneline">
            <label for="autoclearenabled"
              >${localize(
                "panels.general.cards.automatic-clear.labels.automatic-clear-enabled",
                this.hass.language,
              )}:</label
            >
            <div>
              <input
                type="radio"
                id="autoclearon"
                name="autoclearenabled"
                value="True"
                ?checked="${this.config.autoclearenabled}"
                @change="${(e: Event) => {
                  this.handleConfigChange({
                    autoclearenabled: parseBoolean(
                      (e.target as HTMLInputElement).value,
                    ),
                  });
                }}"
              /><label for="autoclearon"
                >${localize("common.labels.yes", this.hass.language)}</label
              >
              <input
                type="radio"
                id="autoclearoff"
                name="autoclearenabled"
                value="False"
                ?checked="${!this.config.autoclearenabled}"
                @change="${(e: Event) => {
                  this.handleConfigChange({
                    autoclearenabled: parseBoolean(
                      (e.target as HTMLInputElement).value,
                    ),
                  });
                }}"
              /><label for="autoclearoff"
                >${localize("common.labels.no", this.hass.language)}</label
              >
            </div>
          </div>
        </div>`;
      if (this.data.autoclearenabled) {
        r3 = html`${r3}
          <div class="card-content">
            <div class="zoneline">
              <label for="calctime"
                >${localize(
                  "panels.general.cards.automatic-clear.labels.automatic-clear-time",
                  this.hass.language,
                )}:</label
              >
              <input
                id="cleardatatime"
                type="text"
                class="shortinput"
                .value="${this.config.cleardatatime}"
                @input=${(e: Event) => {
                  this.handleConfigChange({
                    cleardatatime: (e.target as HTMLInputElement).value,
                  });
                }}
              />
            </div>
          </div>`;
      }
      r3 = html`<ha-card
        header="${localize(
          "panels.general.cards.automatic-clear.header",
          this.hass.language,
        )}"
        >${r3}</ha-card
      >`;

      let r4 = html`<div class="card-content">
          <svg
            style="width:24px;height:24px"
            viewBox="0 0 24 24"
            id="showcontinuousupdatesdescription"
            @click="${() =>
              this.toggleInformation("continuousupdatesdescription")}"
          >
            >
            <title>
              ${localize(
                "panels.zones.actions.information",
                this.hass.language,
              )}
            </title>
            <path fill="#404040" d="${mdiInformationOutline}" />
          </svg>
        </div>
        <div class="card-content">
          <label class="hidden" id="continuousupdatesdescription">
            ${localize(
              "panels.general.cards.continuousupdates.description",
              this.hass.language,
            )}
          </label>
        </div>
        <div class="card-content">
          <div class="zoneline">
            <label for="continuousupdates"
              >${localize(
                "panels.general.cards.continuousupdates.labels.continuousupdates",
                this.hass.language,
              )}:</label
            >
            <div>
              <input
                type="radio"
                id="continuousupdateson"
                name="continuousupdates"
                value="True"
                ?checked="${this.config.continuousupdates}"
                @change="${(e: Event) => {
                  this.handleConfigChange({
                    continuousupdates: parseBoolean(
                      (e.target as HTMLInputElement).value,
                    ),
                  });
                }}"
              /><label for="continuousupdateson"
                >${localize("common.labels.yes", this.hass.language)}</label
              >
              <input
                type="radio"
                id="continuousupdatesoff"
                name="continuousupdates"
                value="False"
                ?checked="${!this.config.continuousupdates}"
                @change="${(e: Event) => {
                  this.handleConfigChange({
                    continuousupdates: parseBoolean(
                      (e.target as HTMLInputElement).value,
                    ),
                  });
                }}"
              /><label for="continuousupdatesoff"
                >${localize("common.labels.no", this.hass.language)}</label
              >
            </div>
          </div>
        </div>`;
      if (this.data.continuousupdates) {
        r4 = html`${r4}
          <div class="card-content">
            <div class="zoneline">
              <label for="sensor_debounce"
                >${localize(
                  "panels.general.cards.continuousupdates.labels.sensor_debounce",
                  this.hass.language,
                )}
                (ms):</label
              >
              <input
                id="sensor_debounce"
                type="text"
                class="shortinput"
                .value="${this.config.sensor_debounce}"
                @input=${(e: Event) => {
                  this.handleConfigChange({
                    sensor_debounce: parseInt(
                      (e.target as HTMLInputElement).value,
                    ),
                  });
                }}
              />
            </div>
          </div>`;
      }
      r4 = html`<ha-card
        header="${localize(
          "panels.general.cards.continuousupdates.header",
          this.hass.language,
        )}"
        >${r4}</ha-card
      > `;

      // Irrigation Start Triggers Card
      const r5 = this.renderTriggersCard();

      // Weather-based Skip Card
      const r6 = this.renderWeatherSkipCard();

      // Coordinate Configuration Card
      const r7 = this.renderCoordinateCard();

      // Days Between Irrigation Card
      const r8 = this.renderDaysBetweenIrrigationCard();

      const r = html`<ha-card
          header="${localize("panels.general.title", this.hass.language)}"
        >
          <div class="card-content">
            ${localize("panels.general.description", this.hass.language)}
          </div> </ha-card
        >${r2}${r1}${r3}${r4}${r5}${r6}${r7}${r8}`;

      return r;
    }
  }

  renderTriggersCard() {
    if (!this.config || !this.data || !this.hass) return html``;

    const triggers = this.config.irrigation_start_triggers || [];

    return html`
      <ha-card
        header="${localize(
          "irrigation_start_triggers.title",
          this.hass.language,
        )}"
      >
        <div class="card-content">
          <svg
            style="width:24px;height:24px"
            viewBox="0 0 24 24"
            id="showtriggersdescription"
            @click="${() => this.toggleInformation("triggersdescription")}"
          >
            <title>
              ${localize(
                "panels.zones.actions.information",
                this.hass.language,
              )}
            </title>
            <path fill="#404040" d="${mdiInformationOutline}" />
          </svg>
        </div>

        <div class="card-content">
          <label class="hidden" id="triggersdescription">
            ${localize(
              "irrigation_start_triggers.description",
              this.hass.language,
            )}
          </label>
        </div>

        <div class="card-content">
          <div class="triggers-list">
            ${triggers.length === 0
              ? html`
                  <div class="no-triggers">
                    ${localize(
                      "irrigation_start_triggers.no_triggers",
                      this.hass.language,
                    )}
                  </div>
                `
              : triggers.map((trigger, index) =>
                  this.renderTriggerItem(trigger, index),
                )}
          </div>

          <div class="add-trigger-section">
            <ha-button @click="${this._addTrigger}">
              <ha-icon .path="${mdiPlus}"></ha-icon>
              ${localize(
                "irrigation_start_triggers.add_trigger",
                this.hass.language,
              )}
            </ha-button>
          </div>
        </div>
      </ha-card>
    `;
  }

  renderTriggerItem(trigger: IrrigationStartTrigger, index: number) {
    if (!this.hass) return html``;

    const triggerTypeLabel = localize(
      `irrigation_start_triggers.trigger_types.${trigger.type}`,
      this.hass.language,
    );

    let offsetText = "";
    if (trigger.type === TRIGGER_TYPE_SUNRISE && trigger.offset_minutes === 0) {
      offsetText = localize(
        "irrigation_start_triggers.offset_auto",
        this.hass.language,
      );
    } else {
      const minutes = Math.abs(trigger.offset_minutes);
      const hours = Math.floor(minutes / 60);
      const mins = minutes % 60;
      const direction =
        trigger.offset_minutes < 0
          ? localize("common.labels.before", this.hass.language)
          : localize("common.labels.after", this.hass.language);

      if (hours > 0) {
        offsetText = `${hours}h ${mins}m ${direction}`;
      } else {
        offsetText = `${mins}m ${direction}`;
      }
    }

    let additionalInfo = "";
    if (
      trigger.type === TRIGGER_TYPE_SOLAR_AZIMUTH &&
      trigger.azimuth_angle !== undefined
    ) {
      additionalInfo = ` (${trigger.azimuth_angle}°)`;
    }

    return html`
      <div class="trigger-item ${trigger.enabled ? "enabled" : "disabled"}">
        <div class="trigger-main">
          <div class="trigger-info">
            <div class="trigger-name">${trigger.name}</div>
            <div class="trigger-details">
              ${triggerTypeLabel}${additionalInfo} - ${offsetText}
            </div>
          </div>
          <div class="trigger-status">
            ${trigger.enabled
              ? localize("common.labels.enabled", this.hass.language)
              : localize("common.labels.disabled", this.hass.language)}
          </div>
        </div>
        <div class="trigger-actions">
          <ha-icon-button
            .path="${mdiPencil}"
            @click="${() => this._editTrigger(index)}"
            title="${localize(
              "irrigation_start_triggers.edit_trigger",
              this.hass.language,
            )}"
          ></ha-icon-button>
          <ha-icon-button
            .path="${mdiDelete}"
            @click="${() => this._deleteTrigger(index)}"
            title="${localize(
              "irrigation_start_triggers.delete_trigger",
              this.hass.language,
            )}"
          ></ha-icon-button>
        </div>
      </div>
    `;
  }

  private _addTrigger() {
    this._showTriggerDialog({ createTrigger: true });
  }

  private _editTrigger(index: number) {
    const trigger = this.config?.irrigation_start_triggers?.[index];
    if (trigger) {
      this._showTriggerDialog({
        trigger: trigger,
        triggerIndex: index,
      });
    }
  }

  private _deleteTrigger(index: number) {
    if (!this.config?.irrigation_start_triggers || !this.hass) return;

    const triggerName =
      this.config.irrigation_start_triggers[index]?.name || "Unknown";
    if (
      confirm(
        localize(
          "irrigation_start_triggers.confirm_delete",
          this.hass.language,
        ).replace("{name}", triggerName),
      )
    ) {
      const triggers = [...this.config.irrigation_start_triggers];
      triggers.splice(index, 1);
      this.handleConfigChange({ [CONF_IRRIGATION_START_TRIGGERS]: triggers });
    }
  }

  private _showTriggerDialog(params: any) {
    if (!this.hass) return;

    const dialog = document.createElement("trigger-dialog") as any;
    dialog.hass = this.hass;

    dialog.addEventListener("trigger-save", (event: any) => {
      this._handleTriggerSave(event.detail);
    });

    dialog.addEventListener("trigger-delete", (event: any) => {
      this._handleTriggerDelete(event.detail);
    });

    // Add to DOM and show dialog
    document.body.appendChild(dialog);
    dialog.showDialog(params);

    // Clean up when dialog closes
    dialog.addEventListener("closed", () => {
      document.body.removeChild(dialog);
    });
  }

  private _handleTriggerSave(detail: any) {
    if (!this.config) return;

    const triggers = this.config.irrigation_start_triggers
      ? [...this.config.irrigation_start_triggers]
      : [];

    if (detail.isNew) {
      triggers.push(detail.trigger);
    } else if (detail.index !== undefined) {
      triggers[detail.index] = detail.trigger;
    }

    this.handleConfigChange({ [CONF_IRRIGATION_START_TRIGGERS]: triggers });
  }

  private _handleTriggerDelete(detail: any) {
    if (!this.config?.irrigation_start_triggers || detail.index === undefined)
      return;

    const triggers = [...this.config.irrigation_start_triggers];
    triggers.splice(detail.index, 1);
    this.handleConfigChange({ [CONF_IRRIGATION_START_TRIGGERS]: triggers });
  }

  renderWeatherSkipCard() {
    if (!this.config || !this.data || !this.hass) return html``;

    return html`
      <ha-card header="${localize("weather_skip.title", this.hass.language)}">
        <div class="card-content">
          <svg
            style="width:24px;height:24px"
            viewBox="0 0 24 24"
            id="showweatherskipdescription"
            @click="${() => this.toggleInformation("weather_skipdescription")}"
          >
            <title>
              ${localize(
                "panels.zones.actions.information",
                this.hass.language,
              )}
            </title>
            <path fill="#404040" d="${mdiInformationOutline}" />
          </svg>
        </div>

        <div class="card-content">
          <label class="hidden" id="weather_skipdescription">
            ${localize("weather_skip.description", this.hass.language)}
          </label>
        </div>
        <div class="card-content">
          <div class="zoneline">
            <div class="switch-container" style="margin-bottom: 16px;">
              <input
                type="radio"
                id="weatherskipon"
                name="skip_irrigation_on_precipitation"
                value="true"
                ?checked="${this.config.skip_irrigation_on_precipitation}"
                @change=${() => {
                  this.handleConfigChange({
                    skip_irrigation_on_precipitation: true,
                  });
                }}
              /><label for="weatherskipon"
                >${localize("common.labels.yes", this.hass.language)}</label
              >
              <input
                type="radio"
                id="weatherskipoff"
                name="skip_irrigation_on_precipitation"
                value="false"
                ?checked="${!this.config.skip_irrigation_on_precipitation}"
                @change=${() => {
                  this.handleConfigChange({
                    skip_irrigation_on_precipitation: false,
                  });
                }}
              /><label for="weatherskipoff"
                >${localize("common.labels.no", this.hass.language)}</label
              >
            </div>

            ${this.config.skip_irrigation_on_precipitation
              ? html`
                  <div class="zoneline">
                    <label for="precipitation_threshold_mm"
                      >${localize(
                        "weather_skip.threshold_label",
                        this.hass.language,
                      )}
                      (${output_unit(
                        this.config,
                        CONF_PRECIPITATION_THRESHOLD_MM,
                      )}):</label
                    >
                    <input
                      id="precipitation_threshold_mm"
                      type="number"
                      class="shortinput"
                      min="0"
                      step="0.1"
                      .value="${this.config.precipitation_threshold_mm}"
                      @input=${(e: Event) => {
                        this.handleConfigChange({
                          precipitation_threshold_mm: parseFloat(
                            (e.target as HTMLInputElement).value,
                          ),
                        });
                      }}
                    />
                  </div>
                `
              : ""}
          </div>
        </div>
      </ha-card>
    `;
  }

  renderCoordinateCard() {
    if (!this.config || !this.data || !this.hass) return html``;

    // Get current Home Assistant coordinates for display
    const haCoords = this.hass.config as any;
    const haLatitude = haCoords?.latitude || 0;
    const haLongitude = haCoords?.longitude || 0;
    const haElevation = haCoords?.elevation || 0;

    return html`
      <ha-card
        header="${localize("coordinate_config.title", this.hass.language)}"
      >
        <div class="card-content">
          <svg
            style="width:24px;height:24px"
            viewBox="0 0 24 24"
            id="showmanualcoordinatesdescription"
            @click="${() =>
              this.toggleInformation("coordinate_configdescription")}"
          >
            <title>
              ${localize(
                "panels.zones.actions.information",
                this.hass.language,
              )}
            </title>
            <path fill="#404040" d="${mdiInformationOutline}" />
          </svg>
        </div>

        <div class="card-content">
          <label class="hidden" id="coordinate_configdescription">
            ${localize("coordinate_config.description", this.hass.language)}
          </label>
        </div>
        <div class="card-content">
          <div class="zoneline">
            <div class="switch-container" style="margin-bottom: 16px;">
              <input
                type="radio"
                id="manualcoordson"
                name="manual_coordinates_enabled"
                value="true"
                ?checked="${this.config.manual_coordinates_enabled}"
                @change=${() => {
                  this.handleConfigChange({
                    manual_coordinates_enabled: true,
                  });
                }}
              /><label for="manualcoordson"
                >${localize(
                  "coordinate_config.manual_enabled",
                  this.hass.language,
                )}</label
              >
              <input
                type="radio"
                id="manualcoordsoff"
                name="manual_coordinates_enabled"
                value="false"
                ?checked="${!this.config.manual_coordinates_enabled}"
                @change=${() => {
                  this.handleConfigChange({
                    manual_coordinates_enabled: false,
                  });
                }}
              /><label for="manualcoordsoff"
                >${localize(
                  "coordinate_config.use_ha_location",
                  this.hass.language,
                )}</label
              >
            </div>
<<<<<<< HEAD

            ${this.config.manual_coordinates_enabled
              ? html`
                  <div class="zoneline">
                    <label for="manual_latitude"
                      >${localize(
                        "coordinate_config.latitude",
                        this.hass.language,
                      )}:</label
                    >
                    <input
                      id="manual_latitude"
                      type="number"
                      class="shortinput"
                      min="-90"
                      max="90"
                      step="0.000001"
                      .value="${this.config.manual_latitude || haLatitude}"
                      @input=${(e: Event) => {
                        this.handleConfigChange({
                          manual_latitude: parseFloat(
                            (e.target as HTMLInputElement).value,
                          ),
                        });
                      }}
                    />
                  </div>
                  <div class="zoneline">
                    <label for="manual_longitude"
                      >${localize(
                        "coordinate_config.longitude",
                        this.hass.language,
                      )}:</label
                    >
                    <input
                      id="manual_longitude"
                      type="number"
                      class="shortinput"
                      min="-180"
                      max="180"
                      step="0.000001"
                      .value="${this.config.manual_longitude || haLongitude}"
                      @input=${(e: Event) => {
                        this.handleConfigChange({
                          manual_longitude: parseFloat(
                            (e.target as HTMLInputElement).value,
                          ),
                        });
                      }}
                    />
                  </div>
                  <div class="zoneline">
                    <label for="manual_elevation"
                      >${localize(
                        "coordinate_config.elevation",
                        this.hass.language,
                      )}:</label
                    >
                    <input
                      id="manual_elevation"
                      type="number"
                      class="shortinput"
                      min="-1000"
                      max="9000"
                      step="1"
                      .value="${this.config.manual_elevation || haElevation}"
                      @input=${(e: Event) => {
                        this.handleConfigChange({
                          manual_elevation: parseFloat(
                            (e.target as HTMLInputElement).value,
                          ),
                        });
                      }}
                    />
                  </div>
                `
              : html`
                  <div
                    class="zoneline"
                    style="color: var(--secondary-text-color); font-style: italic;"
                  >
                    ${localize(
                      "coordinate_config.current_ha_coords",
                      this.hass.language,
                    )}:<br />
                    ${localize(
                      "coordinate_config.latitude",
                      this.hass.language,
                    )}:
                    ${haLatitude}<br />
                    ${localize(
                      "coordinate_config.longitude",
                      this.hass.language,
                    )}:
                    ${haLongitude}<br />
                    ${localize(
                      "coordinate_config.elevation",
                      this.hass.language,
                    )}:
                    ${haElevation}m
                  </div>
                `}
=======
            </div>
            <div class="card-content">
            ${
              this.config.manual_coordinates_enabled
                ? html`
                    <div class="zoneline">
                      <label for="manual_latitude"
                        >${localize(
                          "coordinate_config.latitude",
                          this.hass.language,
                        )}:</label
                      >
                      <input
                        id="manual_latitude"
                        type="number"
                        class="shortinput"
                        min="-90"
                        max="90"
                        step="0.000001"
                        .value="${this.config.manual_latitude || haLatitude}"
                        @input=${(e: Event) => {
                          this.handleConfigChange({
                            manual_latitude: parseFloat(
                              (e.target as HTMLInputElement).value,
                            ),
                          });
                        }}
                      />
                    </div>
                    <div class="zoneline">
                      <label for="manual_longitude"
                        >${localize(
                          "coordinate_config.longitude",
                          this.hass.language,
                        )}:</label
                      >
                      <input
                        id="manual_longitude"
                        type="number"
                        class="shortinput"
                        min="-180"
                        max="180"
                        step="0.000001"
                        .value="${this.config.manual_longitude || haLongitude}"
                        @input=${(e: Event) => {
                          this.handleConfigChange({
                            manual_longitude: parseFloat(
                              (e.target as HTMLInputElement).value,
                            ),
                          });
                        }}
                      />
                    </div>
                    <div class="zoneline">
                      <label for="manual_elevation"
                        >${localize(
                          "coordinate_config.elevation",
                          this.hass.language,
                        )}:</label
                      >
                      <input
                        id="manual_elevation"
                        type="number"
                        class="shortinput"
                        min="-1000"
                        max="9000"
                        step="1"
                        .value="${this.config.manual_elevation || haElevation}"
                        @input=${(e: Event) => {
                          this.handleConfigChange({
                            manual_elevation: parseFloat(
                              (e.target as HTMLInputElement).value,
                            ),
                          });
                        }}
                      />
                    </div>
                  `
                : html`
                    <div
                      class="zoneline"
                      style="color: var(--secondary-text-color); font-style: italic;"
                    >
                      ${localize(
                        "coordinate_config.current_ha_coords",
                        this.hass.language,
                      )}:<br />
                      ${localize(
                        "coordinate_config.latitude",
                        this.hass.language,
                      )}:
                      ${haLatitude}<br />
                      ${localize(
                        "coordinate_config.longitude",
                        this.hass.language,
                      )}:
                      ${haLongitude}<br />
                      ${localize(
                        "coordinate_config.elevation",
                        this.hass.language,
                      )}:
                      ${haElevation}m
                    </div>
                  `
            }
                </div>
>>>>>>> a687747c
          </div>
        </div>
      </ha-card>
    `;
  }

  renderDaysBetweenIrrigationCard() {
    if (!this.config || !this.data || !this.hass) return html``;

    return html`
      <ha-card
        header="${localize(
          "days_between_irrigation.title",
          this.hass.language,
        )}"
      >
        <div class="card-content">
          <svg
            style="width:24px;height:24px"
            viewBox="0 0 24 24"
            id="showdaysbetweenirrigationdescription"
            @click="${() =>
              this.toggleInformation("daysbetweenirrigationdescription")}"
          >
            <title>
              ${localize(
                "panels.zones.actions.information",
                this.hass.language,
              )}
            </title>
            <path fill="#404040" d="${mdiInformationOutline}" />
          </svg>
        </div>

        <div class="card-content">
          <label class="hidden" id="daysbetweenirrigationdescription">
            ${localize(
              "days_between_irrigation.description",
              this.hass.language,
            )}
          </label>
        </div>

        <div class="card-content">
          <div class="zoneline">
            <label for="days_between_irrigation"
              >${localize(
                "days_between_irrigation.label",
                this.hass.language,
              )}:</label
            >
            <input
              id="days_between_irrigation"
              type="number"
              class="shortinput"
              min="0"
              max="365"
              step="1"
              .value="${this.config.days_between_irrigation || 0}"
              @input=${(e: Event) => {
                this.handleConfigChange({
                  days_between_irrigation: parseInt(
                    (e.target as HTMLInputElement).value,
                  ),
                });
              }}
            />
          </div>
          <div class="card-content">
            <div
              style="color: var(--secondary-text-color); font-size: 0.875rem; margin-top: 8px;"
            >
              ${localize(
                "days_between_irrigation.help_text",
                this.hass.language,
              )}
            </div>
          </div>
        </div>
      </ha-card>
    `;
  }

  private async saveData(
    changes: Partial<SmartIrrigationConfig>,
  ): Promise<void> {
    if (!this.hass || !this.data) return;

    this.isSaving = true;
    this._scheduleUpdate();

    try {
      // Optimistic update for responsive UI
      this.data = {
        ...this.data,
        ...changes,
      };
      this._scheduleUpdate();

      await saveConfig(this.hass, this.data);
    } catch (error) {
      console.error("Error saving config:", error);
      handleError(
        error,
        this.shadowRoot!.querySelector("ha-card") as HTMLElement,
      );
      // Rollback optimistic update on error
      await this._fetchData();
    } finally {
      this.isSaving = false;
      this._scheduleUpdate();
    }
  }

  private handleConfigChange(changes: Partial<SmartIrrigationConfig>): void {
    // Use debounced save for better performance
    this.debouncedSave(changes);
  }

  disconnectedCallback() {
    super.disconnectedCallback();

    // Clean up debounce timer
    // The debounced function may have pending timeouts, but we can't directly access them
    // Let them complete naturally or be garbage collected
  }

  toggleInformation(item: string) {
    const el = this.shadowRoot?.querySelector("#" + item);

    //const bt = this.shadowRoot?.querySelector("#showcalcresults" + index);
    //if (!el || !bt) {
    if (!el) {
      return;
    } else {
      if (el.className != "hidden") {
        el.className = "hidden";
        //bt.textContent = "Show calculation explanation";
      } else {
        el.className = "information";
        //bt.textContent = "Hide explanation";
      }
    }
  }
  static get styles(): CSSResultGroup {
    return css`
      ${globalStyle} /* View-specific styles only - most common styles are now in globalStyle */

      /* Irrigation triggers styles */
      .triggers-list {
        margin: 16px 0;
      }

      .no-triggers {
        text-align: center;
        padding: 32px 16px;
        color: var(--secondary-text-color);
        font-style: italic;
      }

      .trigger-item {
        display: flex;
        align-items: center;
        justify-content: space-between;
        padding: 12px 16px;
        margin: 8px 0;
        border: 1px solid var(--divider-color);
        border-radius: 8px;
        background: var(--card-background-color);
      }

      .trigger-item.disabled {
        opacity: 0.6;
      }

      .trigger-main {
        display: flex;
        align-items: center;
        flex: 1;
        gap: 16px;
      }

      .trigger-info {
        flex: 1;
      }

      .trigger-name {
        font-weight: 500;
        color: var(--primary-text-color);
        margin-bottom: 4px;
      }

      .trigger-details {
        font-size: 0.875rem;
        color: var(--secondary-text-color);
      }

      .trigger-status {
        font-size: 0.875rem;
        padding: 4px 8px;
        border-radius: 4px;
        background: var(--primary-color);
        color: var(--text-primary-color);
        min-width: 60px;
        text-align: center;
      }

      .trigger-item.disabled .trigger-status {
        background: var(--disabled-text-color);
      }

      .trigger-actions {
        display: flex;
        align-items: center;
        gap: 4px;
      }

      .add-trigger-section {
        margin-top: 16px;
        text-align: center;
      }

      .add-trigger-section ha-button {
        --mdc-theme-primary: var(--primary-color);
      }

      .add-trigger-section ha-icon {
        margin-right: 8px;
      }
    `;
  }
}<|MERGE_RESOLUTION|>--- conflicted
+++ resolved
@@ -1059,110 +1059,6 @@
                 )}</label
               >
             </div>
-<<<<<<< HEAD
-
-            ${this.config.manual_coordinates_enabled
-              ? html`
-                  <div class="zoneline">
-                    <label for="manual_latitude"
-                      >${localize(
-                        "coordinate_config.latitude",
-                        this.hass.language,
-                      )}:</label
-                    >
-                    <input
-                      id="manual_latitude"
-                      type="number"
-                      class="shortinput"
-                      min="-90"
-                      max="90"
-                      step="0.000001"
-                      .value="${this.config.manual_latitude || haLatitude}"
-                      @input=${(e: Event) => {
-                        this.handleConfigChange({
-                          manual_latitude: parseFloat(
-                            (e.target as HTMLInputElement).value,
-                          ),
-                        });
-                      }}
-                    />
-                  </div>
-                  <div class="zoneline">
-                    <label for="manual_longitude"
-                      >${localize(
-                        "coordinate_config.longitude",
-                        this.hass.language,
-                      )}:</label
-                    >
-                    <input
-                      id="manual_longitude"
-                      type="number"
-                      class="shortinput"
-                      min="-180"
-                      max="180"
-                      step="0.000001"
-                      .value="${this.config.manual_longitude || haLongitude}"
-                      @input=${(e: Event) => {
-                        this.handleConfigChange({
-                          manual_longitude: parseFloat(
-                            (e.target as HTMLInputElement).value,
-                          ),
-                        });
-                      }}
-                    />
-                  </div>
-                  <div class="zoneline">
-                    <label for="manual_elevation"
-                      >${localize(
-                        "coordinate_config.elevation",
-                        this.hass.language,
-                      )}:</label
-                    >
-                    <input
-                      id="manual_elevation"
-                      type="number"
-                      class="shortinput"
-                      min="-1000"
-                      max="9000"
-                      step="1"
-                      .value="${this.config.manual_elevation || haElevation}"
-                      @input=${(e: Event) => {
-                        this.handleConfigChange({
-                          manual_elevation: parseFloat(
-                            (e.target as HTMLInputElement).value,
-                          ),
-                        });
-                      }}
-                    />
-                  </div>
-                `
-              : html`
-                  <div
-                    class="zoneline"
-                    style="color: var(--secondary-text-color); font-style: italic;"
-                  >
-                    ${localize(
-                      "coordinate_config.current_ha_coords",
-                      this.hass.language,
-                    )}:<br />
-                    ${localize(
-                      "coordinate_config.latitude",
-                      this.hass.language,
-                    )}:
-                    ${haLatitude}<br />
-                    ${localize(
-                      "coordinate_config.longitude",
-                      this.hass.language,
-                    )}:
-                    ${haLongitude}<br />
-                    ${localize(
-                      "coordinate_config.elevation",
-                      this.hass.language,
-                    )}:
-                    ${haElevation}m
-                  </div>
-                `}
-=======
             </div>
             <div class="card-content">
             ${
@@ -1269,7 +1165,6 @@
                   `
             }
                 </div>
->>>>>>> a687747c
           </div>
         </div>
       </ha-card>
