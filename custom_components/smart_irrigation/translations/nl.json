--- conflicted
+++ resolved
@@ -13,11 +13,7 @@
         "description": "Als je hulp nodig hebt, zie https://github.com/jeroenterheerdt/HASmartIrrigation",
         "data": {
           "name": "Unieke naam",
-<<<<<<< HEAD
-          "use_weather_service": "Gebruik een weersdient (Open Weather Map, Pirate Weather of KNMI) voor weergegevens en voorspellingen. Zet dit aan als je van plan bent dit te gebruiken voor in ieder geval een deel van de benodigde weersinformatie of voorspellingen. Zet het uit als je een andere weersdienst of een andere bron (zoals een eigen weersstation) wilt gebruiken. In dat geval zijn er geen voorspellingen beschikbaar."
-=======
           "use_weather_service": "Gebruik een weersdient (Open Weather Map of Pirate Weather) voor weergegevens en voorspellingen. Zet dit aan als je van plan bent dit te gebruiken voor in ieder geval een deel van de benodigde weersinformatie of voorspellingen. Zet het uit als je een andere weersdienst of een andere bron (zoals een eigen weersstation) wilt gebruiken. In dat geval zijn er geen voorspellingen beschikbaar."
->>>>>>> 06863d12
         }
       },
       "step1": {
@@ -33,23 +29,15 @@
   },
   "options": {
     "error": {
-<<<<<<< HEAD
       "auth": "Weerdienst API sleutel of versie is verkeerd",
       "invalid_coordinates": "Ongeldige coördinaten. Controleer breedtegraad (-90 tot 90) en lengtegraad (-180 tot 180) waarden."
-=======
-      "auth": "Weerdienst API sleutel of versie is verkeerd"
->>>>>>> 06863d12
     },
     "step": {
       "init": {
         "title": "Weerdienst API instellingen",
         "description": "Als je hulp nodig hebt, zie https://github.com/jeroenterheerdt/HASmartIrrigation",
         "data": {
-<<<<<<< HEAD
-          "use_weather_service": "Gebruik een weersdient (Open Weather Map, Pirate Weather of KNMI) voor weergegevens en voorspellingen. Zet dit aan als je van plan bent dit te gebruiken voor in ieder geval een deel van de benodigde weersinformatie of voorspellingen. Zet het uit als je een andere weersdienst of een andere bron (zoals een eigen weersstation) wilt gebruiken. In dat geval zijn er geen voorspellingen beschikbaar."
-=======
           "use_weather_service": "Gebruik een weersdient (Open Weather Map of Pirate Weather) voor weergegevens en voorspellingen. Zet dit aan als je van plan bent dit te gebruiken voor in ieder geval een deel van de benodigde weersinformatie of voorspellingen. Zet het uit als je een andere weersdienst of een andere bron (zoals een eigen weersstation) wilt gebruiken. In dat geval zijn er geen voorspellingen beschikbaar."
->>>>>>> 06863d12
         }
       },
       "step1": {
@@ -60,7 +48,6 @@
           "weather_service_api_key": "API sleutel",
           "weather_service_api_version": "API versie"
         }
-<<<<<<< HEAD
       },
       "coordinates": {
         "title": "Locatie coördinaten",
@@ -71,8 +58,6 @@
           "manual_longitude": "Lengtegraad (decimale graden, -180 tot 180)",
           "manual_elevation": "Hoogte boven zeeniveau (meters, optioneel)"
         }
-=======
->>>>>>> 06863d12
       }
     }
   },
