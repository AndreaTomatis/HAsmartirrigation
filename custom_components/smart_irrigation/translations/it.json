--- conflicted
+++ resolved
@@ -1,218 +1,3 @@
-<<<<<<< HEAD
-{
-  "config": {
-    "abort": {
-      "single_instance_allowed": "Soltanto una configurazione di Smart Irrigation è consentita."
-    },
-    "error": {
-      "auth": "Weather service API key or version incorrect",
-      "name": "Specifica un nome univoco per questa istanza."
-    },
-    "step": {
-      "user": {
-        "title": "Impostazioni Generali",
-        "description": "Se hai bisogno di aiuto con la configurazione, dai un'occhiata qui https://github.com/jeroenterheerdt/HASmartIrrigation",
-        "data": {
-          "name": "Nome univoco per questa istanza",
-          "use_weather_service": "Use a weather service (Open Weather Map, Pirate Weather, or KNMI) for weather data or forecasting. Enable this option if you intent to use one of the supported weather services for at least part of the weather data, including forecasting. Disable this option if you want to use another source, such as your own weather station, exclusively. In this case, Smart Irigation will not be able to use forecasts."
-        }
-      },
-      "step1": {
-        "title": "Weather service API set up",
-        "description": "Se hai bisogno di aiuto con la configurazione, dai un'occhiata qui https://github.com/jeroenterheerdt/HASmartIrrigation",
-        "data": {
-          "weather_service": "Weather service to use",
-          "weather_service_api_key": "API key for weather service",
-          "weather_service_api_version": "Weather service API version"
-        }
-      }
-    }
-  },
-  "options": {
-    "error": {
-      "auth": "Weather service API key or version incorrect",
-      "invalid_coordinates": "Coordinate non valide. Controllare i valori di latitudine (-90 a 90) e longitudine (-180 a 180)."
-    },
-    "step": {
-      "init": {
-        "title": "Weather service API set up",
-        "description": "Se hai bisogno di aiuto con la configurazione, dai un'occhiata qui https://github.com/jeroenterheerdt/HASmartIrrigation",
-        "data": {
-          "use_weather_service": "Use a weather service (Open Weather Map, Pirate Weather, or KNMI) for weather data or forecasting. Enable this option if you intent to use one of the supported weather services for at least part of the weather data, including forecasting. Disable this option if you want to use another source, such as your own weather station, exclusively. In this case, Smart Irigation will not be able to use forecasts."
-        }
-      },
-      "step1": {
-        "title": "Weather service API set up",
-        "description": "Se hai bisogno di aiuto con la configurazione, consulta https://github.com/jeroenterheerdt/HASmartIrrigation",
-        "data": {
-          "weather_service": "Weather service to use",
-          "weather_service_api_key": "API key for weather service",
-          "weather_service_api_version": "Weather service API version"
-        }
-      },
-      "coordinates": {
-        "title": "Coordinate di posizione",
-        "description": "Configura le coordinate di posizione per il recupero dei dati meteorologici. Puoi usare coordinate manuali diverse dalla tua posizione Home Assistant se necessario.",
-        "data": {
-          "manual_coordinates_enabled": "Usa coordinate manuali invece della posizione di Home Assistant",
-          "manual_latitude": "Latitudine (gradi decimali, -90 a 90)",
-          "manual_longitude": "Longitudine (gradi decimali, -180 a 180)",
-          "manual_elevation": "Elevazione sul livello del mare (metri, opzionale)"
-        }
-      }
-    }
-  },
-  "services": {
-    "calculate_all_zones": {
-      "name": "Calcola tutte le zone",
-      "description": "Calcola tutte le zone in modalità automatica",
-      "fields": {
-        "delete_weather_data": {
-          "name": "Cancellare i dati meteo",
-          "description": "Cancellare i dati meteo dopo il calcolo"
-        }
-      }
-    },
-    "calculate_zone": {
-      "name": "Calcola zona",
-      "description": "Calcola una zona specifica",
-      "fields": {
-        "entity": {
-          "name": "Entitità",
-          "description": "Zona da calcolare"
-        },
-        "delete_weather_data": {
-          "name": "Elimina i dati meteo",
-          "description": "Elimina i dati meteo per la zona dopo il calcolo"
-        }
-      }
-    },
-    "update_all_zones": {
-      "name": "Aggiorna tutte le zone",
-      "description": "Aggiorna i dati meteo di tutte le zone in modo automatico"
-    },
-    "update_zone": {
-      "name": "Aggiorna zona",
-      "description": "Aggiorna i dati meteo di una zona specifica",
-      "fields": {
-        "entity": {
-          "name": "Entità",
-          "description": "Zona da aggiornare"
-        }
-      }
-    },
-    "set_bucket": {
-      "name": "Imposta secchio",
-      "description": "Imposta il secchio per una zona ad uno specifico valore",
-      "fields": {
-        "entity": {
-          "name": "Entità",
-          "description": "Secchio da impostare per la zona"
-        },
-        "new_bucket_value": {
-          "name": "Nuovo valore del secchio",
-          "description": "nuovo valore del secchio"
-        }
-      }
-    },
-    "set_all_buckets": {
-      "name": "Imposta tutti i secchi",
-      "description": "Imposta tutti i secchi per tutte le zona ad uno specifico valore",
-      "fields": {
-        "new_bucket_value": {
-          "name": "Nuovo valore secchio",
-          "description": "nuovo valore del secchio"
-        }
-      }
-    },
-    "reset_bucket": {
-      "name": "Reimposta secchio",
-      "description": "Reimposta il secchio per una zona a 0",
-      "fields": {
-        "entity": {
-          "name": "Entità",
-          "description": "Secchio da reimpostare per la zona"
-        }
-      }
-    },
-    "reset_all_buckets": {
-      "name": "Reimposta tutti i secchi",
-      "description": "Reimposta tutti i secchi per tutte le zone a 0"
-    },
-    "clear_all_weather_data": {
-      "name": "Cancella tutti i dati meteo",
-      "description": "Cancella tutti i dati meteo per tutte le zone"
-    },
-    "set_multiplier": {
-      "name": "Imposta moltiplicatore",
-      "description": "Imposta moltiplicatore per una zona ad uno specifico valore",
-      "fields": {
-        "entity": {
-          "name": "Entità",
-          "description": "Moltiplicatore da impostare per la zona"
-        },
-        "new_multiplier_value": {
-          "name": "Nuovo valore di moltiplicazione",
-          "description": "nuovo valore di moltiplicazione"
-        }
-      }
-    },
-    "set_all_multipliers": {
-      "name": "Imposta tutti i moltiplicatori",
-      "description": "Imposta i moltiplicatori per tutte le zone ad uno specifico valore",
-      "fields": {
-        "new_multiplier_value": {
-          "name": "Nuovo valore di moltiplicazione",
-          "description": "nuovo valore di moltiplicazione"
-        }
-      }
-    },
-    "set_state": {
-      "name": "Impostare lo stato di una zona",
-      "description": "Impostare lo stato di una zona su un valore specifico",
-      "fields": {
-        "entity": {
-          "name": "Entità",
-          "description": "Zona per impostare lo stato per"
-        },
-        "new_state_value": {
-          "name": "Valore del nuovo stato",
-          "description": "Nuovo valore dello stato"
-        }
-      }
-    },
-    "set_zone": {
-      "name": "Imposta i valori di una zona",
-      "description": "Imposta tutti i valori configurabili di una zona",
-      "fields": {
-        "entity": {
-          "name": "Entità",
-          "description": "Zona per impostare i valori di configurazione"
-        },
-        "new_bucket_value": {
-          "name": "Nuovo valore del bucket",
-          "description": "Nuovo valore per il secchio"
-        },
-        "new_multiplier_value": {
-          "name": "Nuovo valore moltiplicatore",
-          "description": "Nuovo valore per il moltiplicatore"
-        },
-        "new_duration_value": {
-          "name": "Nuovo valore di durata",
-          "description": "Nuovo valore per la durata"
-        },
-        "new_state_value": {
-          "name": "Nuovo valore di stato",
-          "description": "Nuovo valore di stato"
-        },
-        "new_throughput_value": {
-          "name": "Nuovo valore di capacità",
-          "description": "Nuovo valore di capacità"
-        }
-      }
-    }
-  }
-=======
 {
   "config": {
     "abort": {
@@ -415,5 +200,4 @@
       }
     }
   }
->>>>>>> 06863d12
 }