--- conflicted
+++ resolved
@@ -1,65 +1,3 @@
-<<<<<<< HEAD
-{
-  "config": {
-    "abort": {
-      "single_instance_allowed": "Es ist nur eine Integration für Smart Irrigation zulässig."
-    },
-    "error": {
-      "auth": "Weather service API key incorrect",
-      "name": "Gebe einen eindeutigen Namen für die Integration ein."
-    },
-    "step": {
-      "user": {
-        "title": "Allgemein",
-        "description": "Falls du Hilfe benötigst, siehe https://github.com/jeroenterheerdt/HASmartIrrigation",
-        "data": {
-          "name": "Eindeutiger Namen der Integration",
-          "use_weather_service": "Use a weather service (Open Weather Map, Pirate Weather, or KNMI) for weather data or forecasting. Enable this option if you intent to use one of the supported weather services for at least part of the weather data, including forecasting. Disable this option if you want to use another source, such as your own weather station, exclusively. In this case, Smart Irigation will not be able to use forecasts."
-        }
-      },
-      "step1": {
-        "title": "Weather service API set up",
-        "description": "Falls du Hilfe benötigst, siehe https://github.com/jeroenterheerdt/HASmartIrrigation",
-        "data": {
-          "weather_service": "Weather service to use",
-          "weather_service_api_key": "API key for weather service",
-          "weather_service_api_version": "Weather service API version"
-        }
-      }
-    }
-  },
-  "options": {
-    "error": {
-      "auth": "Weather service API key or version incorrect",
-      "invalid_coordinates": "Ungültige Koordinaten. Bitte überprüfen Sie Breitengrad (-90 bis 90) und Längengrad (-180 bis 180)."
-    },
-    "step": {
-      "init": {
-        "title": "Weather service API set up",
-        "description": "Falls du Hilfe benötigst, siehe https://github.com/jeroenterheerdt/HASmartIrrigation",
-        "data": {
-          "use_weather_service": "Use a weather service (Open Weather Map, Pirate Weather, or KNMI) for weather data or forecasting. Enable this option if you intent to use one of the supported weather services for at least part of the weather data, including forecasting. Disable this option if you want to use another source, such as your own weather station, exclusively. In this case, Smart Irigation will not be able to use forecasts."
-        }
-      },
-      "step1": {
-        "title": "Weather service API set up",
-        "description": "Falls du Hilfe benötigst, siehe https://github.com/jeroenterheerdt/HASmartIrrigation",
-        "data": {
-          "weather_service": "Weather service to use",
-          "weather_service_api_key": "API key for weather service",
-          "weather_service_api_version": "Weather service API version"
-        }
-      },
-      "coordinates": {
-        "title": "Standortkoordinaten",
-        "description": "Konfigurieren Sie Standortkoordinaten für den Abruf von Wetterdaten. Sie können manuelle Koordinaten verwenden, die sich von Ihrem Home Assistant Standort unterscheiden.",
-        "data": {
-          "manual_coordinates_enabled": "Verwende manuelle Koordinaten anstatt Home Assistant Standort",
-          "manual_latitude": "Breitengrad (Dezimalgrad, -90 bis 90)",
-          "manual_longitude": "Längengrad (Dezimalgrad, -180 bis 180)",
-          "manual_elevation": "Höhe über dem Meeresspiegel (Meter, optional)"
-        }
-=======
 {
   "config": {
     "abort": {
@@ -109,7 +47,6 @@
           "weather_service_api_key": "API key for weather service",
           "weather_service_api_version": "Weather service API version"
         }
->>>>>>> 06863d12
       }
     }
   },
