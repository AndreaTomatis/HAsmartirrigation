--- conflicted
+++ resolved
@@ -6,37 +6,19 @@
 from statistics import mean
 
 import voluptuous as vol
-from custom_components.smart_irrigation.calcmodules.calcmodule import (
-    SmartIrrigationCalculationModule,
-)
-from custom_components.smart_irrigation.const import (
-    CONF_PYETO_COASTAL,
-    CONF_PYETO_FORECAST_DAYS,
-    CONF_PYETO_SOLRAD_BEHAVIOR,
-)
 from homeassistant.const import CONF_ELEVATION, CONF_LATITUDE
 from homeassistant.core import HomeAssistant
 
-from .pyeto import (
-    avp_from_tdew,
-    convert,
-    cs_rad,
-    daylight_hours,
-    deg2rad,
-    delta_svp,
-    et_rad,
-    fao56_penman_monteith,
-    inv_rel_dist_earth_sun,
-    net_in_sol_rad,
-    net_out_lw_rad,
-    net_rad,
-    psy_const,
-    sol_dec,
-    sol_rad_from_sun_hours,
-    sol_rad_from_t,
-    sunset_hour_angle,
-    svp_from_t,
-)
+from custom_components.smart_irrigation.calcmodules.calcmodule import \
+    SmartIrrigationCalculationModule
+from custom_components.smart_irrigation.const import (
+    CONF_PYETO_COASTAL, CONF_PYETO_FORECAST_DAYS, CONF_PYETO_SOLRAD_BEHAVIOR)
+
+from .pyeto import (avp_from_tdew, convert, cs_rad, daylight_hours, deg2rad,
+                    delta_svp, et_rad, fao56_penman_monteith,
+                    inv_rel_dist_earth_sun, net_in_sol_rad, net_out_lw_rad,
+                    net_rad, psy_const, sol_dec, sol_rad_from_sun_hours,
+                    sol_rad_from_t, sunset_hour_angle, svp_from_t)
 
 # v1 only, no longer used in v2
 # from ...const import CONF_MAXIMUM_ET, DEFAULT_MAXIMUM_ET
@@ -142,15 +124,7 @@
         delta = 0.0
         deltas = []
         if weather_data:
-<<<<<<< HEAD
             deltas.append(self.calculate_et_for_day(weather_data))
-=======
-            deltas.append(
-                self.calculate_et_for_day(
-                    weather_data=weather_data, hour_multiplier=hour_multiplier
-                )
-            )
->>>>>>> 0434299a
             # loop over the forecast days
             for x in range(self.forecast_days):
                 _LOGGER.debug(
@@ -158,16 +132,7 @@
                     x,
                 )
                 if len(forecast_data) - 1 >= x:
-<<<<<<< HEAD
                     deltas.append(self.calculate_et_for_day(forecast_data[x]))
-=======
-                    deltas.append(
-                        self.calculate_et_for_day(
-                            weather_data=forecast_data[x],
-                            hour_multiplier=hour_multiplier,
-                        )
-                    )
->>>>>>> 0434299a
         # return average of the collected deltas
         _LOGGER.debug("[pyETO: calculate_et_for_day] collected deltas: %s", deltas)
         if deltas:
@@ -307,19 +272,7 @@
                 _LOGGER.debug("[pyETO: calculate_et_for_day] eto: %s", eto)
                 if eto is None:
                     eto = 0
-<<<<<<< HEAD
                 delta = -eto
-=======
-
-                et_scaled = eto * hour_multiplier
-                _LOGGER.debug(
-                    "[pyETO: calculate_et_for_day] Daily ETO: %.2f, hour_multiplier: %.4f, Scaled ETO for interval: %.2f",
-                    eto,
-                    hour_multiplier,
-                    et_scaled,
-                )
-                delta = precip - et_scaled
->>>>>>> 0434299a
 
                 _LOGGER.debug("[pyETO: calculate_et_for_day] delta returned: %s", delta)
                 return delta
@@ -348,4 +301,5 @@
                     "[pyETO: calculate_et_for_day] missing %s", MAPPING_PRESSURE
                 )
         _LOGGER.debug("[pyETO: calculate_et_for_day] returned: 0!")
+        return 0
         return 0